--- conflicted
+++ resolved
@@ -1,9 +1,5 @@
-<<<<<<< HEAD
 from typing import Optional
 
-=======
-import os
->>>>>>> b23b2bd6
 import pytest
 import numpy as np
 
