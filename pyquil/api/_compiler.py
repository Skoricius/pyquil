--- conflicted
+++ resolved
@@ -92,21 +92,12 @@
         """
         Convert a native Quil program into an executable binary which can be executed by a QPU.
         """
-<<<<<<< HEAD
-        rewrite_response = qcs_sdk.rewrite_arithmetic(nq_program.out())
-
-        translated_program = qcs_sdk.translate(
-            rewrite_response["program"],
-            nq_program.num_shots,
-            self.quantum_processor_id,
-=======
         rewrite_response = rewrite_arithmetic(nq_program.out())
 
         translated_program = translate(
             native_quil=rewrite_response.program,
             num_shots=nq_program.num_shots,
             quantum_processor_id=self.quantum_processor_id,
->>>>>>> b23b2bd6
         )
 
         ro_sources = translated_program.ro_sources or {}
