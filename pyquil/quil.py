--- conflicted
+++ resolved
@@ -32,21 +32,13 @@
     Tuple,
     Union,
     cast,
-    no_type_check,
 )
 
-<<<<<<< HEAD
 from deprecation import deprecated
 import numpy as np
 from rpcq.messages import ParameterAref
-=======
-from copy import deepcopy
-
-import numpy as np
-from rpcq.messages import ParameterAref
 
 from qcs_sdk.compiler.quilc import NativeQuilMetadata
->>>>>>> b23b2bd6
 
 from pyquil._version import pyquil_version
 from pyquil._memory import Memory
@@ -81,8 +73,6 @@
     JumpWhen,
     Declare,
     ResetQubit,
-<<<<<<< HEAD
-=======
     DelayFrames,
     DelayQubits,
     Fence,
@@ -97,7 +87,6 @@
     SwapPhases,
     SetScale,
     DefPermutationGate,
->>>>>>> b23b2bd6
     DefCalibration,
     DefFrame,
     DefMeasureCalibration,
@@ -147,8 +136,7 @@
         # default number of shots to loop through
         self.num_shots = 1
 
-        # Will be moved to rust... later
-        self._memory = Memory()
+        self.native_quil_metadata: Optional[NativeQuilMetadata] = None
 
     @property
     def calibrations(self) -> List[DefCalibration]:
@@ -187,7 +175,6 @@
 
         :return: a new Program
         """
-<<<<<<< HEAD
         new_prog = Program(
             list(self.declarations.values()),
             list(self.frames.values()),
@@ -195,18 +182,9 @@
             self.calibrations,
             self.measure_calibrations,
         )
-=======
-        new_prog = Program()
-        new_prog._calibrations = self.calibrations.copy()
-        new_prog._declarations = self._declarations.copy()
-        new_prog._waveforms = self.waveforms.copy()
-        new_prog._defined_gates = self._defined_gates.copy()
-        new_prog._frames = self.frames.copy()
         if self.native_quil_metadata is not None:
             new_prog.native_quil_metadata = deepcopy(self.native_quil_metadata)
->>>>>>> b23b2bd6
         new_prog.num_shots = self.num_shots
-        new_prog._memory = self._memory.copy()
         return new_prog
 
     def copy(self) -> "Program":
@@ -267,92 +245,12 @@
             elif isinstance(instruction, str):
                 self.inst(RSProgram.parse(instruction.strip()))
             elif isinstance(instruction, Program):
-<<<<<<< HEAD
                 self.inst(instruction._program)
             elif isinstance(instruction, quil_rs.Instruction):
                 self._program.add_instruction(instruction)
             elif isinstance(instruction, RSProgram):
                 self._program += instruction
-=======
-                if id(self) == id(instruction):
-                    raise ValueError("Nesting a program inside itself is not supported")
-
-                for defgate in instruction._defined_gates:
-                    self.inst(defgate)
-                for instr in instruction._instructions:
-                    self.inst(instr)
-
-            # Implementation note: these two base cases are the only ones which modify the program
-            elif isinstance(instruction, DefGate):
-                # If the gate definition differs from the current one, print a warning and replace it.
-                r_idx, existing_defgate = next(
-                    (
-                        (i, gate)
-                        for i, gate in enumerate(reversed(self._defined_gates))
-                        if gate.name == instruction.name
-                    ),
-                    (0, None),
-                )
-                if existing_defgate is None:
-                    self._defined_gates.append(instruction)
-
-                # numerical unitary
-                elif (instruction.matrix.dtype == np.complex_) or (instruction.matrix.dtype == np.float_):
-                    if not np.allclose(existing_defgate.matrix, instruction.matrix):
-                        warnings.warn("Redefining gate {}".format(instruction.name))
-                        self._defined_gates[-r_idx] = instruction
-
-                # parametric unitary
-                else:
-                    if not np.all(existing_defgate.matrix == instruction.matrix):
-                        warnings.warn("Redefining gate {}".format(instruction.name))
-                        self._defined_gates[-r_idx] = instruction
-
-            elif isinstance(instruction, DefCalibration):
-                # If the instruction calibration differs from the current one, print a warning and replace it.
-                r_idx, existing_calibration = next(
-                    (
-                        (i, gate)
-                        for i, gate in enumerate(reversed(self.calibrations))
-                        if isinstance(gate, DefCalibration)
-                        and (gate.name == instruction.name)
-                        and (gate.parameters == instruction.parameters)
-                        and (gate.qubits == instruction.qubits)
-                    ),
-                    (0, None),
-                )
-
-                if existing_calibration is None:
-                    self._calibrations.append(instruction)
-                else:
-                    if existing_calibration.out() != instruction.out():
-                        warnings.warn("Redefining calibration {}".format(instruction.name))
-                        self._calibrations[-r_idx] = instruction
-
-            elif isinstance(instruction, DefMeasureCalibration):
-                r_idx, existing_measure_calibration = next(
-                    (
-                        (i, meas)
-                        for i, meas in enumerate(reversed(self.calibrations))
-                        if isinstance(meas, DefMeasureCalibration)
-                        and (meas.name == instruction.name)
-                        and (meas.qubit == instruction.qubit)
-                    ),
-                    (0, None),
-                )
-                if existing_measure_calibration is None:
-                    self._calibrations.append(instruction)
-                else:
-                    warnings.warn("Redefining DefMeasureCalibration {}".format(instruction.name))
-                    self._calibrations[-r_idx] = instruction
-
-            elif isinstance(instruction, DefWaveform):
-                self.waveforms[instruction.name] = instruction
-            elif isinstance(instruction, DefFrame):
-                self.frames[instruction.frame] = instruction
->>>>>>> b23b2bd6
             elif isinstance(instruction, AbstractInstruction):
-                print(instruction.out())
                 self.inst(RSProgram.parse(instruction.out()))
             else:
                 raise ValueError("Invalid instruction: {}".format(instruction))
@@ -719,7 +617,6 @@
             wrapping :py:class:`Qubit` object
         :return: A set of all the qubit indices used in this program
         """
-<<<<<<< HEAD
         if indices:
             return self.get_qubit_indices()
         return self._program.get_used_qubits()
@@ -730,29 +627,6 @@
         qubits are placeholders.
         """
         return {q.as_fixed() for q in self._program.get_used_qubits()}
-=======
-        qubits: Set[QubitDesignator] = set()
-        for instr in self.instructions:
-            if isinstance(
-                instr,
-                (
-                    Gate,
-                    Measurement,
-                    ResetQubit,
-                    Pulse,
-                    Capture,
-                    RawCapture,
-                    ShiftFrequency,
-                    SetFrequency,
-                    SetPhase,
-                    ShiftPhase,
-                    SwapPhases,
-                    SetScale,
-                ),
-            ):
-                qubits |= instr.get_qubits(indices=indices)
-        return qubits
->>>>>>> b23b2bd6
 
     def match_calibrations(self, instr: AbstractInstruction) -> Optional[CalibrationMatch]:
         """
@@ -971,6 +845,25 @@
         flattened_addresses[k] = reduced_list
 
     return flattened_addresses
+
+
+def get_default_qubit_mapping(program: Program) -> Dict[Union[Qubit, QubitPlaceholder], Qubit]:
+    """
+    Takes a program which contains qubit placeholders and provides a mapping to the integers
+    0 through N-1.
+
+    The output of this function is suitable for input to :py:func:`address_qubits`.
+
+    :param program: A program containing qubit placeholders
+    :return: A dictionary mapping qubit placeholder to an addressed qubit from 0 through N-1.
+    """
+    fake_qubits, real_qubits, qubits = _what_type_of_qubit_does_it_use(program)
+    if real_qubits:
+        warnings.warn("This program contains integer qubits, so getting a mapping doesn't make sense.")
+        # _what_type_of_qubit_does_it_use ensures that if real_qubits is True, then qubits contains
+        # only real Qubits, not QubitPlaceholders. Help mypy figure this out with cast.
+        return {q: cast(Qubit, q) for q in qubits}
+    return {qp: Qubit(i) for i, qp in enumerate(qubits)}
 
 
 def address_qubits(
@@ -1076,57 +969,7 @@
     """
     This function has been deprecated. It is now a no-op.
     """
-<<<<<<< HEAD
     pass
-=======
-    Ensure that a program is valid ProtoQuil, otherwise raise a ValueError.
-    Protoquil is a subset of Quil which excludes control flow and classical instructions.
-
-    :param program: The Quil program to validate.
-    """
-    if quilt:
-        valid_instruction_types = tuple(
-            [
-                Pragma,
-                Declare,
-                Halt,
-                Gate,
-                Measurement,
-                Reset,
-                ResetQubit,
-                DelayQubits,
-                DelayFrames,
-                Fence,
-                FenceAll,
-                ShiftFrequency,
-                SetFrequency,
-                SetScale,
-                ShiftPhase,
-                SetPhase,
-                SwapPhases,
-                Pulse,
-                Capture,
-                RawCapture,
-                DefCalibration,
-                DefFrame,
-                DefMeasureCalibration,
-                DefWaveform,
-            ]
-        )
-    else:
-        valid_instruction_types = tuple([Pragma, Declare, Gate, Reset, ResetQubit, Measurement])
-        if program.calibrations:
-            raise ValueError("ProtoQuil validation failed: Quil-T calibrations are not allowed.")
-        if program.waveforms:
-            raise ValueError("ProtoQuil validation failed: Quil-T waveform definitions are not allowed.")
-        if program.frames:
-            raise ValueError("ProtoQuil validation failed: Quil-T frame definitions are not allowed.")
-
-    for instr in program.instructions:
-        if not isinstance(instr, valid_instruction_types):
-            # Instructions like MOVE, NOT, JUMP, JUMP-UNLESS will fail here
-            raise ValueError(f"ProtoQuil validation failed: {instr} is not allowed.")
->>>>>>> b23b2bd6
 
 
 @deprecated(
