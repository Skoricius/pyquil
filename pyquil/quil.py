--- conflicted
+++ resolved
@@ -39,14 +39,9 @@
 
 from qcs_sdk.compiler.quilc import NativeQuilMetadata
 
-<<<<<<< HEAD
 from pyquil._version import pyquil_version
-from pyquil._memory import Memory
+from pyquil._parser.parser import run_parser
 from pyquil.gates import MEASURE, RESET, MOVE
-=======
-from pyquil._parser.parser import run_parser
-from pyquil.gates import MEASURE, RESET
->>>>>>> 74c019a4
 from pyquil.noise import _check_kraus_ops, _create_kraus_pragmas, pauli_kraus_map
 from pyquil.quilatom import (
     Label,
@@ -137,12 +132,7 @@
         # default number of shots to loop through
         self.num_shots = 1
 
-<<<<<<< HEAD
         self.native_quil_metadata: Optional[NativeQuilMetadata] = None
-=======
-        # Note to developers: Have you changed this method? Have you changed the fields which
-        # live on `Program`? Please update `Program.copy()`!
->>>>>>> 74c019a4
 
     @property
     def calibrations(self) -> List[DefCalibration]:
@@ -428,31 +418,6 @@
                 self.inst(MEASURE(qubit_index, classical_reg))
         return self
 
-<<<<<<< HEAD
-    def _set_parameter_values_at_runtime(self) -> "Program":
-        """
-        Store all parameter values directly within the Program using ``MOVE`` instructions. Mutates the receiver.
-        """
-        move_instructions = [
-            MOVE(MemoryReference(name=k.name, offset=k.index), v) for k, v in self._memory.values.items()
-        ]
-
-        self.prepend_instructions(move_instructions)
-
-        return self
-
-    def write_memory(
-        self,
-        *,
-        region_name: str,
-        value: Union[int, float, Sequence[int], Sequence[float]],
-        offset: Optional[int] = None,
-    ) -> "Program":
-        self._memory._write_value(parameter=ParameterAref(name=region_name, index=offset or 0), value=value)
-        return self
-
-=======
->>>>>>> 74c019a4
     def prepend_instructions(self, instructions: Iterable[AbstractInstruction]) -> "Program":
         """
         Prepend instructions to the beginning of the program.
@@ -759,34 +724,8 @@
         p = Program()
         p.inst(self)
         p.inst(other)
-<<<<<<< HEAD
         return p
 
-=======
-        p._calibrations = self.calibrations.copy()
-        p._waveforms = self.waveforms.copy()
-        p._frames = self.frames.copy()
-        if isinstance(other, Program):
-            p.calibrations.extend(other.calibrations)
-            p.waveforms.update(other.waveforms)
-            p.frames.update(other.frames)
-        return p
-
-    def __iadd__(self, other: InstructionDesignator) -> "Program":
-        """
-        Concatenate two programs together using +=, returning a new one.
-
-        :param other: Another program or instruction to concatenate to this one.
-        :return: A newly concatenated program.
-        """
-        self.inst(other)
-        if isinstance(other, Program):
-            self.calibrations.extend(other.calibrations)
-            self.waveforms.update(other.waveforms)
-            self.frames.update(other.frames)
-        return self
-
->>>>>>> 74c019a4
     def __getitem__(self, index: Union[slice, int]) -> Union[AbstractInstruction, "Program"]:
         """
         Allows indexing into the program to get an action.
