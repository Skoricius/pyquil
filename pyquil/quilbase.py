##############################################################################
# Copyright 2016-2018 Rigetti Computing
#
#    Licensed under the Apache License, Version 2.0 (the "License");
#    you may not use this file except in compliance with the License.
#    You may obtain a copy of the License at
#
#        http://www.apache.org/licenses/LICENSE-2.0
#
#    Unless required by applicable law or agreed to in writing, software
#    distributed under the License is distributed on an "AS IS" BASIS,
#    WITHOUT WARRANTIES OR CONDITIONS OF ANY KIND, either express or implied.
#    See the License for the specific language governing permissions and
#    limitations under the License.
##############################################################################
"""
Contains the core pyQuil objects that correspond to Quil instructions.
"""
import abc

from typing import (
    Any,
    Callable,
    ClassVar,
    Container,
    Dict,
    List,
    Optional,
    Sequence,
    Set,
    Tuple,
    Union,
    TYPE_CHECKING,
)
from typing_extensions import Self

from deprecation import deprecated
import numpy as np
from deprecated import deprecated
from deprecated.sphinx import versionadded

from pyquil._version import pyquil_version
from pyquil.quilatom import (
    Expression,
    Label,
    LabelPlaceholder,
    MemoryReference,
    Parameter,
    ParameterDesignator,
    Frame,
    Waveform,
    Qubit,
    QubitDesignator,
    QubitPlaceholder,
    FormalArgument,
    _convert_to_py_qubit,
    _convert_to_py_qubits,
    _convert_to_rs_expression,
    _convert_to_rs_expressions,
    _convert_to_rs_qubit,
    _convert_to_rs_qubits,
    _convert_to_py_expression,
    _convert_to_py_parameter,
    _convert_to_py_parameters,
    _convert_to_py_waveform,
    unpack_qubit,
)

if TYPE_CHECKING:  # avoids circular import
    from pyquil.paulis import PauliSum

import quil.instructions as quil_rs
import quil.expression as quil_rs_expr


class _InstructionMeta(abc.ABCMeta):
    """
    A metaclass that allows us to group all instruction types from quil-rs and pyQuil as an `AbstractInstruction`.
    As such, this should _only_ be used as a metaclass for `AbstractInstruction`.
    """

<<<<<<< HEAD
    def __init__(self, *args: Any, **_: Any):
        self.__name = args[0]
        try:
            self.__is_abstract_instruction = args[1][0] == AbstractInstruction
        except Exception:
            self.__is_abstract_instruction = False

    def __instancecheck__(self, __instance: Any) -> bool:
        # Already an Instruction, return True
        if isinstance(__instance, quil_rs.Instruction):
            return True

        # __instance is not an Instruction or AbstractInstruction, return False
        if not self.__name == "AbstractInstruction" and not self.__is_abstract_instruction:
            return False

        # __instance is a subclass of AbstractInstruction, do the normal check
        return super().__instancecheck__(__instance)


class AbstractInstruction(metaclass=_InstructionMeta):
    """
    Abstract class for representing single instructions.
    """
=======
    def out(self) -> str:  # type: ignore
        pass
>>>>>>> b23b2bd6

    def __str__(self) -> str:
        return self.__repr__()

    def __eq__(self, other: object) -> bool:
        return isinstance(other, self.__class__) and str(self) == str(other)

    def __ne__(self, other: object) -> bool:
        return not self.__eq__(other)

    def __hash__(self) -> int:
        return hash(str(self))


def _convert_to_rs_instruction(instr: Union[AbstractInstruction, quil_rs.Instruction]) -> quil_rs.Instruction:
    if isinstance(instr, quil_rs.Instruction):
        return instr
    if isinstance(instr, quil_rs.Arithmetic):
        return quil_rs.Instruction.from_arithmetic(instr)
    if isinstance(instr, quil_rs.BinaryLogic):
        return quil_rs.Instruction.from_binary_logic(instr)
    if isinstance(instr, quil_rs.Capture):
        return quil_rs.Instruction.from_capture(instr)
    if isinstance(instr, quil_rs.CircuitDefinition):
        return quil_rs.Instruction.from_circuit_definition(instr)
    if isinstance(instr, quil_rs.Calibration):
        return quil_rs.Instruction.from_calibration_definition(instr)
    if isinstance(instr, quil_rs.Declaration):
        return quil_rs.Instruction.from_declaration(instr)
    if isinstance(instr, quil_rs.Delay):
        return quil_rs.Instruction.from_delay(instr)
    if isinstance(instr, quil_rs.Fence):
        return quil_rs.Instruction.from_fence(instr)
    if isinstance(instr, quil_rs.FrameDefinition):
        return quil_rs.Instruction.from_frame_definition(instr)
    if isinstance(instr, quil_rs.Gate):
        return quil_rs.Instruction.from_gate(instr)
    if isinstance(instr, quil_rs.GateDefinition):
        return quil_rs.Instruction.from_gate_definition(instr)
    if isinstance(instr, quil_rs.MeasureCalibrationDefinition):
        return quil_rs.Instruction.from_measure_calibration_definition(instr)
    if isinstance(instr, quil_rs.Measurement):
        return quil_rs.Instruction.from_measurement(instr)
    if isinstance(instr, quil_rs.Pragma):
        return quil_rs.Instruction.from_pragma(instr)
    if isinstance(instr, quil_rs.Pulse):
        return quil_rs.Instruction.from_pulse(instr)
    if isinstance(instr, quil_rs.RawCapture):
        return quil_rs.Instruction.from_raw_capture(instr)
    if isinstance(instr, quil_rs.Reset):
        return quil_rs.Instruction.from_reset(instr)
    if isinstance(instr, quil_rs.SetFrequency):
        return quil_rs.Instruction.from_set_frequency(instr)
    if isinstance(instr, quil_rs.SetPhase):
        return quil_rs.Instruction.from_set_phase(instr)
    if isinstance(instr, quil_rs.SetScale):
        return quil_rs.Instruction.from_set_scale(instr)
    if isinstance(instr, quil_rs.ShiftFrequency):
        return quil_rs.Instruction.from_shift_frequency(instr)
    if isinstance(instr, quil_rs.ShiftPhase):
        return quil_rs.Instruction.from_shift_phase(instr)
    if isinstance(instr, quil_rs.SwapPhases):
        return quil_rs.Instruction.from_swap_phases(instr)
    if isinstance(instr, quil_rs.WaveformDefinition):
        return quil_rs.Instruction.from_waveform_definition(instr)
    raise ValueError(f"{type(instr)} is not an Instruction")


def _convert_to_rs_instructions(instrs: Sequence[AbstractInstruction]) -> List[quil_rs.Instruction]:
    return [_convert_to_rs_instruction(instr) for instr in instrs]


def _convert_to_py_instruction(instr: Any) -> AbstractInstruction:
    if isinstance(instr, quil_rs.Instruction):
        # TODOV4: Will have to handle unit variants since they don't have inner data
        return _convert_to_py_instruction(instr.inner())
    if isinstance(instr, quil_rs.Capture):
        return Capture._from_rs_capture(instr)
    if isinstance(instr, quil_rs.Calibration):
        return DefCalibration._from_rs_calibration(instr)
    if isinstance(instr, quil_rs.Declaration):
        return Declare._from_rs_declaration(instr)
    if isinstance(instr, quil_rs.Delay):
        return Delay._from_rs_delay(instr)
    if isinstance(instr, quil_rs.Fence):
        return Fence._from_rs_fence(instr)
    if isinstance(instr, quil_rs.FrameDefinition):
        return DefFrame._from_rs_frame_definition(instr)
    if isinstance(instr, quil_rs.Gate):
        return Gate._from_rs_gate(instr)
    if isinstance(instr, quil_rs.MeasureCalibrationDefinition):
        return DefMeasureCalibration._from_rs_measure_calibration_definition(instr)
    if isinstance(instr, quil_rs.Measurement):
        return Measurement._from_rs_measurement(instr)
    if isinstance(instr, quil_rs.Pragma):
        return Pragma._from_rs_pragma(instr)
    if isinstance(instr, quil_rs.Pulse):
        return Pulse._from_rs_pulse(instr)
    if isinstance(instr, quil_rs.RawCapture):
        return RawCapture._from_rs_raw_capture(instr)
    if isinstance(instr, quil_rs.Reset):
        return Reset._from_rs_reset(instr)
    if isinstance(instr, quil_rs.CircuitDefinition):
        return DefCircuit._from_rs_circuit_definition(instr)
    if isinstance(instr, quil_rs.GateDefinition):
        return DefGate._from_rs_gate_definition(instr)
    if isinstance(instr, quil_rs.WaveformDefinition):
        return DefWaveform._from_rs_waveform_definition(instr)
    if isinstance(instr, quil_rs.SetFrequency):
        return SetFrequency._from_rs_set_frequency(instr)
    if isinstance(instr, quil_rs.SetPhase):
        return SetPhase._from_rs_set_phase(instr)
    if isinstance(instr, quil_rs.SetScale):
        return SetScale._from_rs_set_scale(instr)
    if isinstance(instr, quil_rs.ShiftFrequency):
        return ShiftFrequency._from_rs_shift_frequency(instr)
    if isinstance(instr, quil_rs.ShiftPhase):
        return ShiftPhase._from_rs_shift_phase(instr)
    if isinstance(instr, quil_rs.SwapPhases):
        return SwapPhases._from_rs_swap_phases(instr)
    if isinstance(instr, quil_rs.Instruction):
        raise NotImplementedError(f"The {type(instr)} Instruction hasn't been mapped to an AbstractInstruction yet.")
    raise ValueError(f"{type(instr)} is not a valid Instruction type")


def _convert_to_py_instructions(instrs: Sequence[quil_rs.Instruction]) -> List[AbstractInstruction]:
    return [_convert_to_py_instruction(instr) for instr in instrs]


RESERVED_WORDS: Container[str] = [
    "DEFGATE",
    "DEFCIRCUIT",
    "MEASURE",
    "LABEL",
    "HALT",
    "JUMP",
    "JUMP-WHEN",
    "JUMP-UNLESS",
    "RESET",
    "WAIT",
    "NOP",
    "INCLUDE",
    "PRAGMA",
    "DECLARE",
    "NEG",
    "NOT",
    "AND",
    "IOR",
    "XOR",
    "TRUE",
    "FALSE",
    "OR",
]


class Gate(quil_rs.Gate, AbstractInstruction):
    """
    This is the pyQuil object for a quantum gate instruction.
    """

    def __new__(
        cls,
        name: str,
        params: Sequence[ParameterDesignator],
        qubits: Sequence[Union[Qubit, QubitPlaceholder, FormalArgument, int]],
        modifiers: Sequence[quil_rs.GateModifier] = [],
    ) -> Self:
        return super().__new__(
            cls, name, _convert_to_rs_expressions(params), _convert_to_rs_qubits(qubits), list(modifiers)
        )

    @classmethod
    def _from_rs_gate(cls, gate: quil_rs.Gate) -> Self:
        return super().__new__(cls, gate.name, gate.parameters, gate.qubits, gate.modifiers)

    @deprecated(
        deprecated_in="4.0",
        removed_in="5.0",
        current_version=pyquil_version,
        details="The indices flag will be removed, use get_qubit_indices() instead.",
    )
    def get_qubits(self, indices: bool = True) -> Union[Set[QubitDesignator], Set[int]]:
        if indices:
            return self.get_qubit_indices()
        else:
            return set(_convert_to_py_qubits(super().qubits))

    @property  # type: ignore[override]
    def qubits(self) -> List[QubitDesignator]:
        return list(self.get_qubits(indices=False))

    @qubits.setter
    def qubits(self, qubits: Sequence[Union[Qubit, QubitPlaceholder, FormalArgument]]) -> None:
        quil_rs.Gate.qubits.__set__(self, _convert_to_rs_qubits(qubits))  # type: ignore

    @property
    def params(self) -> List[ParameterDesignator]:
        return _convert_to_py_parameters(super().parameters)

    @params.setter
    def params(self, params: Sequence[ParameterDesignator]) -> None:
        quil_rs.Gate.parameters.__set__(self, _convert_to_rs_expressions(params))  # type: ignore

    @property  # type: ignore[override]
    def modifiers(self) -> List[str]:
        return [str(modifier) for modifier in super().modifiers]

    @modifiers.setter
    def modifiers(self, modifiers: Union[List[str], List[quil_rs.GateModifier]]) -> None:
        modifiers = [
            self._to_rs_gate_modifier(modifier) if isinstance(modifier, str) else modifier
            for modifier in super().modifiers
        ]
        quil_rs.Gate.modifiers.__set__(self, modifiers)  # type: ignore[attr-defined]

    def _to_rs_gate_modifier(self, modifier: str) -> quil_rs.GateModifier:
        modifier = modifier.upper()
        if modifier == "CONTROLLED":
            return quil_rs.GateModifier.Controlled
        if modifier == "DAGGER":
            return quil_rs.GateModifier.Dagger
        if modifier == "FORKED":
            return quil_rs.GateModifier.Forked
        raise ValueError(f"{modifier} is not a valid Gate modifier.")

    def get_qubit_indices(self) -> Set[int]:
        return {qubit.to_fixed() for qubit in super().qubits}

    def controlled(
        self, control_qubit: Union[quil_rs.Qubit, QubitDesignator, Sequence[Union[QubitDesignator, quil_rs.Qubit]]]
    ) -> "Gate":
        """
        Add the CONTROLLED modifier to the gate with the given control qubit or Sequence of control
        qubits.
        """
        if isinstance(control_qubit, Sequence):
            for qubit in control_qubit:
                self = self._from_rs_gate(super().controlled(_convert_to_rs_qubit(qubit)))
        else:
            self = self._from_rs_gate(super().controlled(_convert_to_rs_qubit(control_qubit)))

        return self

    def forked(
        self,
        fork_qubit: Union[quil_rs.Qubit, QubitDesignator],
        alt_params: Union[List[ParameterDesignator], List[quil_rs_expr.Expression]],
    ) -> "Gate":
        """
        Add the FORKED modifier to the gate with the given fork qubit and given additional
        parameters.
        """
        forked = super().forked(_convert_to_rs_qubit(fork_qubit), _convert_to_rs_expressions(alt_params))
        self = self._from_rs_gate(forked)
        return self

    def dagger(self) -> "Gate":
        """
        Add the DAGGER modifier to the gate.
        """
        self = self._from_rs_gate(super().dagger())
        return self

    def out(self) -> str:
        return str(self)


def _strip_modifiers(gate: Gate, limit: Optional[int] = None) -> Gate:
    """
    Remove modifiers from :py:class:`Gate`.

    This function removes up to ``limit`` gate modifiers from the given gate,
    starting from the leftmost gate modifier.

    :param gate: A gate.
    :param limit: An upper bound on how many modifiers to remove.
    """
    if limit is None:
        limit = len(gate.modifiers)

    # We walk the modifiers from left-to-right, tracking indices to identify
    # qubits/params introduced by gate modifiers.
    #
    # Invariants:
    #   - gate.qubits[0:qubit_index] are qubits introduced by gate modifiers
    #   - gate.params[param_index:] are parameters introduced by gate modifiers
    qubit_index = 0
    param_index = len(gate.params)
    for m in gate.modifiers[:limit]:
        if m == "CONTROLLED":
            qubit_index += 1
        elif m == "FORKED":
            if param_index % 2 != 0:
                raise ValueError("FORKED gate has an invalid number of parameters.")
            param_index //= 2
            qubit_index += 1
        elif m == "DAGGER":
            pass
        else:
            raise TypeError("Unsupported gate modifier {}".format(m))

    stripped = Gate(gate.name, gate.params[:param_index], gate.qubits[qubit_index:])
    stripped.modifiers = gate.modifiers[limit:]
    return stripped


class Measurement(quil_rs.Measurement, AbstractInstruction):
    """
    This is the pyQuil object for a Quil measurement instruction.
    """

    def __new__(
        cls,
        qubit: QubitDesignator,
        classical_reg: Optional[MemoryReference],
    ) -> Self:
        target = cls._reg_to_target(classical_reg)
        return super().__new__(cls, _convert_to_rs_qubit(qubit), target)

    @classmethod
    def _reg_to_target(cls, classical_reg: Optional[MemoryReference]) -> Optional[quil_rs.MemoryReference]:
        if isinstance(classical_reg, quil_rs.MemoryReference):
            return classical_reg

        if classical_reg is not None:
            return quil_rs.MemoryReference.parse(str(classical_reg))

        return None

    @classmethod
    def _from_rs_measurement(cls, measurement: quil_rs.Measurement) -> "Measurement":
        return super().__new__(cls, measurement.qubit, measurement.target)

    @property  # type: ignore[override]
    def qubit(self) -> QubitDesignator:
        return _convert_to_py_qubit(super().qubit)

    @qubit.setter
    def qubit(self, qubit: QubitDesignator) -> None:
        quil_rs.Measurement.qubit.__set__(self, _convert_to_rs_qubit(qubit))  # type: ignore[attr-defined]

    @property
    def classical_reg(self) -> Optional[MemoryReference]:
        target = super().target
        if target is None:
            return None
        return MemoryReference._from_rs_memory_reference(target)

    @classical_reg.setter
    def classical_reg(self, classical_reg: Optional[MemoryReference]) -> None:
        target = self._reg_to_target(classical_reg)
        quil_rs.Measurement.target.__set__(self, target)  # type: ignore[attr-defined]

    @deprecated(
        deprecated_in="4.0",
        removed_in="5.0",
        current_version=pyquil_version,
        details="The indices flag will be removed, use get_qubit_indices() instead.",
    )
    def get_qubits(self, indices: bool = True) -> Union[Set[QubitDesignator], Set[int]]:
        if indices:
            return self.get_qubit_indices()
        else:
            return {_convert_to_py_qubit(super().qubit)}

    def get_qubit_indices(self) -> Set[int]:
        return {super().qubit.to_fixed()}

    def out(self) -> str:
        return str(self)


class Reset(quil_rs.Reset, AbstractInstruction):
    """
    The RESET instruction.
    """

    def __new__(cls, qubit: Optional[Union[Qubit, QubitPlaceholder, FormalArgument]] = None) -> Self:
        rs_qubit: Optional[quil_rs.Qubit] = None
        if qubit is not None:
            rs_qubit = _convert_to_rs_qubit(qubit)
        return super().__new__(cls, rs_qubit)

    @classmethod
    def _from_rs_reset(cls, reset: quil_rs.Reset) -> "Reset":
        return super().__new__(cls, reset.qubit)

    def out(self) -> str:
        return str(self)

    @deprecated(
        deprecated_in="4.0",
        removed_in="5.0",
        current_version=pyquil_version,
        details="The indices flag will be removed, use get_qubit_indices() instead.",
    )
    def get_qubits(self, indices: bool = True) -> Optional[Set[QubitDesignator]]:
        if super().qubit is None:
            return None
        if indices:
            return self.get_qubit_indices()  # type: ignore
        return {_convert_to_py_qubit(super().qubit)}  # type: ignore

    def get_qubit_indices(self) -> Optional[Set[int]]:
        if super().qubit is None:
            return None
        return {super().qubit.to_fixed()}  # type: ignore

    @property  # type: ignore[override]
    def qubit(self) -> Optional[QubitDesignator]:
        if super().qubit:
            return _convert_to_py_qubit(super().qubit)  # type: ignore
        return None

    @qubit.setter
    def qubit(self, qubit: Optional[QubitDesignator]) -> None:
        rs_qubit: Optional[quil_rs.Qubit] = None
        if qubit is not None:
            rs_qubit = _convert_to_rs_qubit(qubit)
        quil_rs.Reset.qubit.__set__(self, rs_qubit)  # type: ignore[attr-defined]


class ResetQubit(Reset):
    """
    This is the pyQuil object for a Quil targeted reset instruction.
    """

    def __new__(cls, qubit: Union[Qubit, QubitPlaceholder, FormalArgument]) -> Self:
        if qubit is None:
            raise TypeError("qubit should not be None")
        return super().__new__(cls, qubit)


class DefGate(quil_rs.GateDefinition, AbstractInstruction):
    """
    A DEFGATE directive.

    :param name: The name of the newly defined gate.
    :param matrix: The matrix defining this gate.
    :param parameters: list of parameters that are used in this gate
    """

    def __new__(
        cls,
        name: str,
        matrix: Union[List[List[Expression]], np.ndarray, np.matrix],
        parameters: Optional[List[Parameter]] = None,
    ) -> Self:
        specification = DefGate._convert_to_matrix_specification(matrix)
        rs_parameters = [param.name for param in parameters or []]
        return super().__new__(cls, name, rs_parameters, specification)

    @classmethod
    def _from_rs_gate_definition(cls, gate_definition: quil_rs.GateDefinition) -> Self:
        return super().__new__(cls, gate_definition.name, gate_definition.parameters, gate_definition.specification)

    @staticmethod
    def _convert_to_matrix_specification(
        matrix: Union[List[List[Expression]], np.ndarray, np.matrix]
    ) -> quil_rs.GateSpecification:
        to_rs_matrix = np.vectorize(_convert_to_rs_expression)
        return quil_rs.GateSpecification.from_matrix(to_rs_matrix(np.asarray(matrix)))

    def out(self) -> str:
        return str(self)

    def get_constructor(self) -> Union[Callable[..., Gate], Callable[..., Callable[..., Gate]]]:
        """
        :returns: A function that constructs this gate on variable qubit indices. E.g.
                  `mygate.get_constructor()(1) applies the gate to qubit 1.`
        """
        if self.parameters:
            return lambda *params: lambda *qubits: Gate(
                name=self.name, params=list(params), qubits=list(map(unpack_qubit, qubits))
            )
        else:
            return lambda *qubits: Gate(name=self.name, params=[], qubits=list(map(unpack_qubit, qubits)))

    def num_args(self) -> int:
        """
        :return: The number of qubit arguments the gate takes.
        """
        rows = len(self.matrix)
        return int(np.log2(rows))

    @property
    def matrix(self) -> np.ndarray:
        to_py_matrix = np.vectorize(_convert_to_py_expression)
        return to_py_matrix(np.asarray(super().specification.to_matrix()))  # type: ignore[no-any-return]

    @matrix.setter
    def matrix(self, matrix: np.ndarray) -> None:
        quil_rs.GateDefinition.specification.__set__(self, DefGate._convert_to_matrix_specification(matrix))  # type: ignore[attr-defined]

    @property  # type: ignore[override]
    def parameters(self) -> List[Parameter]:
        return [Parameter(name) for name in super().parameters]

    @parameters.setter
    def parameters(self, parameters: Optional[List[Parameter]]) -> None:
        quil_rs.GateDefinition.parameters.__set__(self, [param.name for param in parameters or []])  # type: ignore[attr-defined]

    def __hash__(self) -> int:
        return hash(self.out())


class DefPermutationGate(DefGate):
    def __new__(cls, name: str, permutation: Union[List[int], np.ndarray]) -> Self:
        specification = DefPermutationGate._convert_to_permutation_specification(permutation)
        gate_definition = quil_rs.GateDefinition(name, [], specification)
        return super()._from_rs_gate_definition(gate_definition)

    @staticmethod
    def _convert_to_permutation_specification(permutation: Union[List[int], np.ndarray]) -> quil_rs.GateSpecification:
        return quil_rs.GateSpecification.from_permutation([int(x) for x in permutation])

    @property
    def permutation(self) -> List[int]:
        return super().specification.to_permutation()

    @permutation.setter
    def permutation(self, permutation: List[int]) -> None:
        specification = DefPermutationGate._convert_to_permutation_specification(permutation)
        quil_rs.GateDefinition.specification.__set__(self, specification)  # type: ignore[attr-defined]

    def num_args(self) -> int:
        """
        :return: The number of qubit arguments the gate takes.
        """
        return int(np.log2(len(self.permutation)))


class DefGateByPaulis(DefGate):
    """
    Records a gate definition as the exponentiation of a PauliSum.
    """

    def __new__(
        cls,
        gate_name: str,
        parameters: List[Parameter],
        arguments: List[QubitDesignator],
        body: "PauliSum",
    ) -> Self:
        specification = DefGateByPaulis._convert_to_pauli_specification(body, arguments)
        rs_parameters = [param.name for param in parameters]
        gate_definition = quil_rs.GateDefinition(gate_name, rs_parameters, specification)
        return super()._from_rs_gate_definition(gate_definition)

    @staticmethod
    def _convert_to_pauli_specification(
        body: "PauliSum", arguments: List[QubitDesignator]
    ) -> quil_rs.GateSpecification:
        return quil_rs.GateSpecification.from_pauli_sum(body._to_rs_pauli_sum(arguments))

    @property
    def arguments(self) -> List[FormalArgument]:
        return [FormalArgument(arg) for arg in super().specification.to_pauli_sum().arguments]

    @arguments.setter
    def arguments(self, arguments: List[QubitDesignator]) -> None:
        pauli_sum = super().specification.to_pauli_sum()
        pauli_sum.arguments = [str(arg) for arg in arguments]
        quil_rs.GateDefinition.specification.__set__(self, quil_rs.GateSpecification.from_pauli_sum(pauli_sum))  # type: ignore[attr-defined]

    @property
    def body(self) -> "PauliSum":
        from pyquil.paulis import PauliSum  # avoids circular import

        return PauliSum._from_rs_pauli_sum(super().specification.to_pauli_sum())

    @body.setter
    def body(self, body: "PauliSum") -> None:
        specification = quil_rs.GateSpecification.from_pauli_sum(body._to_rs_pauli_sum())
        quil_rs.GateDefinition.specification.__set__(self, specification)  # type: ignore[attr-defined]

    def num_args(self) -> int:
        return len(self.arguments)


class JumpTarget(AbstractInstruction):
    """
    Representation of a target that can be jumped to.
    """

    def __init__(self, label: Union[Label, LabelPlaceholder]):
        if not isinstance(label, (Label, LabelPlaceholder)):
            raise TypeError("label must be a Label")
        self.label = label

    def __repr__(self) -> str:
        return "<JumpTarget {0}>".format(str(self.label))

    def out(self) -> str:
        return "LABEL {0}".format(str(self.label))


class JumpConditional(AbstractInstruction):
    """
    Abstract representation of an conditional jump instruction.
    """

    op: ClassVar[str]

    def __init__(self, target: Union[Label, LabelPlaceholder], condition: MemoryReference):
        if not isinstance(target, (Label, LabelPlaceholder)):
            raise TypeError("target should be a Label")
        if not isinstance(condition, MemoryReference):
            raise TypeError("condition should be an MemoryReference")
        self.target = target
        self.condition = condition

    def out(self) -> str:
        return "%s %s %s" % (self.op, self.target, self.condition)


class JumpWhen(JumpConditional):
    """
    The JUMP-WHEN instruction.
    """

    op = "JUMP-WHEN"


class JumpUnless(JumpConditional):
    """
    The JUMP-UNLESS instruction.
    """

    op = "JUMP-UNLESS"


class SimpleInstruction(AbstractInstruction):
    """
    Abstract class for simple instructions with no arguments.
    """

    instruction: ClassVar[quil_rs.Instruction]

    def out(self) -> str:
        return str(self.instruction)

    def __str__(self) -> str:
        return self.out()


class Halt(SimpleInstruction):
    """
    The HALT instruction.
    """

    instruction = quil_rs.Instruction.new_halt()


class Wait(SimpleInstruction):
    """
    The WAIT instruction.
    """

    instruction = quil_rs.Instruction.new_wait()


class Nop(SimpleInstruction):
    """
    The NOP instruction.
    """

    instruction = quil_rs.Instruction.new_nop()


class UnaryClassicalInstruction(quil_rs.UnaryLogic, AbstractInstruction):
    """
    The abstract class for unary classical instructions.
    """

    op: ClassVar[quil_rs.UnaryOperator]

    def __new__(cls, target: MemoryReference) -> "UnaryClassicalInstruction":
        return super().__new__(cls, cls.op, target._to_rs_memory_reference())

    @property
    def target(self) -> MemoryReference:
        return MemoryReference._from_rs_memory_reference(super().operand)

    @target.setter
    def target(self, target: MemoryReference) -> None:
        quil_rs.UnaryLogic.operand.__set__(self, target._to_rs_memory_reference())  # type: ignore

    def out(self) -> str:
        return str(self)


class ClassicalNeg(UnaryClassicalInstruction):
    """
    The NEG instruction.
    """

    op = quil_rs.UnaryOperator.Neg


class ClassicalNot(UnaryClassicalInstruction):
    """
    The NOT instruction.
    """

    op = quil_rs.UnaryOperator.Not


class LogicalBinaryOp(AbstractInstruction):
    """
    The abstract class for binary logical classical instructions.
    """

    op: ClassVar[str]

    def __init__(self, left: MemoryReference, right: Union[MemoryReference, int]):
        if not isinstance(left, MemoryReference):
            raise TypeError("left operand should be an MemoryReference")
        if not isinstance(right, MemoryReference) and not isinstance(right, int):
            raise TypeError("right operand should be an MemoryReference or an Int")
        self.left = left
        self.right = right

    def out(self) -> str:
        return "%s %s %s" % (self.op, self.left, self.right)


class ClassicalAnd(LogicalBinaryOp):
    """
    WARNING: The operand order for ClassicalAnd has changed.  In pyQuil versions <= 1.9, AND had
    signature

        AND %source %target

    Now, AND has signature

        AND %target %source
    """

    op = "AND"


class ClassicalInclusiveOr(LogicalBinaryOp):
    """
    The IOR instruction.
    """

    op = "IOR"


class ClassicalExclusiveOr(LogicalBinaryOp):
    """
    The XOR instruction.
    """

    op = "XOR"


class ArithmeticBinaryOp(AbstractInstruction):
    """
    The abstract class for binary arithmetic classical instructions.
    """

    op: ClassVar[str]

    def __init__(self, left: MemoryReference, right: Union[MemoryReference, int, float]):
        if not isinstance(left, MemoryReference):
            raise TypeError("left operand should be an MemoryReference")
        if not isinstance(right, MemoryReference) and not isinstance(right, int) and not isinstance(right, float):
            raise TypeError("right operand should be an MemoryReference or a numeric literal")
        self.left = left
        self.right = right

    def out(self) -> str:
        return "%s %s %s" % (self.op, self.left, self.right)


class ClassicalAdd(ArithmeticBinaryOp):
    """
    The ADD instruction.
    """

    op = "ADD"


class ClassicalSub(ArithmeticBinaryOp):
    """
    The SUB instruction.
    """

    op = "SUB"


class ClassicalMul(ArithmeticBinaryOp):
    """
    The MUL instruction.
    """

    op = "MUL"


class ClassicalDiv(ArithmeticBinaryOp):
    """
    The DIV instruction.
    """

    op = "DIV"


class ClassicalMove(quil_rs.Move, AbstractInstruction):
    """
    The MOVE instruction.

    WARNING: In pyQuil 2.0, the order of operands is as MOVE <target> <source>.
             In pyQuil 1.9, the order of operands was MOVE <source> <target>.
             These have reversed.
    """

    def __new__(cls, left: MemoryReference, right: Union[MemoryReference, int, float]) -> "ClassicalMove":
        return super().__new__(cls, left._to_rs_memory_reference(), _to_rs_arithmetic_operand(right))

    @property
    def left(self) -> MemoryReference:
        return MemoryReference._from_rs_memory_reference(super().destination)

    @left.setter
    def left(self, left: MemoryReference) -> None:
        quil_rs.Move.destination.__set__(self, left._to_rs_memory_reference())  # type: ignore

    @property
    def right(self) -> Union[MemoryReference, int, float]:
        return _to_py_arithmetic_operand(super().source)

    @right.setter
    def right(self, right: Union[MemoryReference, int, float]) -> None:
        quil_rs.Move.source.__set__(self, _to_rs_arithmetic_operand(right))  # type: ignore

    def out(self) -> str:
        return str(self)


class ClassicalExchange(quil_rs.Exchange, AbstractInstruction):
    """
    The EXCHANGE instruction.
    """

    def __new__(
        cls,
        left: MemoryReference,
        right: MemoryReference,
    ) -> "ClassicalExchange":
        return super().__new__(cls, left._to_rs_memory_reference(), right._to_rs_memory_reference())

    @property  # type: ignore[override]
    def left(self) -> MemoryReference:
        return MemoryReference._from_rs_memory_reference(super().left)

    @left.setter
    def left(self, left: MemoryReference) -> None:
        quil_rs.Exchange.left.__set__(self, left._to_rs_memory_reference())  # type: ignore

    @property  # type: ignore[override]
    def right(self) -> MemoryReference:
        return MemoryReference._from_rs_memory_reference(super().right)

    @right.setter
    def right(self, right: MemoryReference) -> None:
        quil_rs.Exchange.right.__set__(self, right._to_rs_memory_reference())  # type: ignore

    def out(self) -> str:
        return str(self)


class ClassicalConvert(quil_rs.Convert, AbstractInstruction):
    """
    The CONVERT instruction.
    """

    def __new__(cls, left: MemoryReference, right: MemoryReference) -> "ClassicalConvert":
        return super().__new__(cls, left._to_rs_memory_reference(), right._to_rs_memory_reference())

    @property
    def left(self) -> MemoryReference:
        return MemoryReference._from_rs_memory_reference(super().destination)

    @left.setter
    def left(self, memory_reference: MemoryReference) -> None:
        quil_rs.Convert.destination.__set__(self, memory_reference._to_rs_memory_reference())  # type: ignore

    @property
    def right(self) -> MemoryReference:
        return MemoryReference._from_rs_memory_reference(super().source)

    @right.setter
    def right(self, memory_reference: MemoryReference) -> None:
        quil_rs.Convert.source.__set__(self, memory_reference._to_rs_memory_reference())  # type: ignore

    def out(self) -> str:
        return str(self)


class ClassicalLoad(quil_rs.Load, AbstractInstruction):
    """
    The LOAD instruction.
    """
    def __new__(cls, target: MemoryReference, left: str, right: MemoryReference) -> "ClassicalLoad":
        return super().__new__(cls, target._to_rs_memory_reference(), left, right._to_rs_memory_reference())

    @property
    def target(self) -> MemoryReference:
        return MemoryReference._from_rs_memory_reference(super().destination)

    @target.setter
    def target(self, target: MemoryReference) -> None:
        quil_rs.Load.destination.__set__(self, target._to_rs_memory_reference())  # type: ignore

    @property
    def left(self) -> str:
        return super().source

    @left.setter
    def left(self, left: str) -> None:
        quil_rs.Load.source.__set__(self, left)  # type: ignore

    @property
    def right(self) -> MemoryReference:
        return MemoryReference._from_rs_memory_reference(super().offset)

    @right.setter
    def right(self, right: MemoryReference) -> None:
        quil_rs.Load.offset.__set__(self, right._to_rs_memory_reference())  # type: ignore

    def out(self) -> str:
        return str(self)

def _to_rs_arithmetic_operand(operand: Union[MemoryReference, int, float]) -> quil_rs.ArithmeticOperand:
    if isinstance(operand, MemoryReference):
        return quil_rs.ArithmeticOperand.from_memory_reference(operand._to_rs_memory_reference())
    if isinstance(operand, int):
        return quil_rs.ArithmeticOperand.from_literal_integer(operand)
    if isinstance(operand, float):
        return quil_rs.ArithmeticOperand.from_literal_real(operand)
    raise TypeError(f"{type(operand)} is not a valid ArithmeticOperand")

def _to_py_arithmetic_operand(operand: quil_rs.ArithmeticOperand) -> Union[MemoryReference, int, float]:
    if not isinstance(operand, quil_rs.ArithmeticOperand):
        raise TypeError(f"{type(operand)} is not an ArithmeticOperand")
    inner = operand.inner()
    if isinstance(inner, quil_rs.MemoryReference):
        return MemoryReference._from_rs_memory_reference(inner)
    return inner

class ClassicalStore(quil_rs.Store, AbstractInstruction):
    """
    The STORE instruction.
    """
    def __new__(cls, target: str, left: MemoryReference, right: Union[MemoryReference, int, float]) -> "ClassicalStore":
        rs_right = _to_rs_arithmetic_operand(right)
        return super().__new__(cls, target, left._to_rs_memory_reference(), rs_right)

    @property
    def target(self) -> str:
        return super().destination

    @target.setter
    def target(self, target: str) -> None:
        quil_rs.Store.destination.__set__(self, target)  # type: ignore

    @property
    def left(self) -> MemoryReference:
        return MemoryReference._from_rs_memory_reference(super().offset)

    @left.setter
    def left(self, left: MemoryReference) -> None:
        quil_rs.Store.offset.__set__(self, left._to_rs_memory_reference())  # type: ignore

    @property
    def right(self) -> Union[MemoryReference, int, float]:
        return _to_py_arithmetic_operand(super().source)

    @right.setter
    def right(self, right: Union[MemoryReference, int, float]) -> None:
        quil_rs.Store.source.__set__(self, _to_rs_arithmetic_operand(right))  # type: ignore

    def out(self) -> str:
        return str(self)


class ClassicalComparison(quil_rs.Comparison, AbstractInstruction):
    """
    Abstract class for ternary comparison instructions.
    """

    op: ClassVar[quil_rs.ComparisonOperator]

    def __new__(
        cls,
        target: MemoryReference,
        left: MemoryReference,
        right: Union[MemoryReference, int, float],
    ) -> "ClassicalComparison":
        operands = (target._to_rs_memory_reference(), left._to_rs_memory_reference(), cls._to_comparison_operand(right))
        return super().__new__(cls, cls.op, operands)

    @staticmethod
    def _to_comparison_operand(operand: Union[MemoryReference, int, float]) -> quil_rs.ComparisonOperand:
        if isinstance(operand, MemoryReference):
            return quil_rs.ComparisonOperand.from_memory_reference(operand._to_rs_memory_reference())
        elif isinstance(operand, int):
            return quil_rs.ComparisonOperand.from_literal_integer(operand)
        elif isinstance(operand, float):
            return quil_rs.ComparisonOperand.from_literal_real(operand)
        raise TypeError(f"{type(operand)} is not a valid ComparisonOperand")

    @staticmethod
    def _to_py_operand(operand: quil_rs.ComparisonOperand) -> Union[MemoryReference, int, float]:
        if not isinstance(operand, quil_rs.ComparisonOperand):
            raise TypeError(f"{type(operand)} is not an ComparisonOperand")
        inner = operand.inner()
        if isinstance(inner, quil_rs.MemoryReference):
            return MemoryReference._from_rs_memory_reference(inner)
        return inner

    @property
    def target(self) -> MemoryReference:
        return MemoryReference._from_rs_memory_reference(super().operands[0])

    @target.setter
    def target(self, target: MemoryReference) -> None:
        operands = list(super().operands)
        operands[0] = target._to_rs_memory_reference()
        quil_rs.Comparison.operands.__set__(self, tuple(operands))  # type: ignore

    @property
    def left(self) -> MemoryReference:
        return MemoryReference._from_rs_memory_reference(super().operands[1])

    @left.setter
    def left(self, left: MemoryReference) -> None:
        operands = list(super().operands)
        operands[1] = left._to_rs_memory_reference()
        quil_rs.Comparison.operands.__set__(self, tuple(operands))  # type: ignore

    @property
    def right(self) -> Union[MemoryReference, int, float]:
        return self._to_py_operand(super().operands[2])

    @right.setter
    def right(self, right: MemoryReference) -> None:
        operands = list(super().operands)
        operands[2] = self._to_comparison_operand(right)
        quil_rs.Comparison.operands.__set__(self, tuple(operands))  # type: ignore
        
    def out(self) -> str:
        return str(self)


class ClassicalEqual(ClassicalComparison):
    """
    The EQ comparison instruction.
    """

    op = quil_rs.ComparisonOperator.Equal


class ClassicalLessThan(ClassicalComparison):
    """
    The LT comparison instruction.
    """

    op = quil_rs.ComparisonOperator.LessThan


class ClassicalLessEqual(ClassicalComparison):
    """
    The LE comparison instruction.
    """

    op = quil_rs.ComparisonOperator.LessThanOrEqual


class ClassicalGreaterThan(ClassicalComparison):
    """
    The GT comparison instruction.
    """

    op = quil_rs.ComparisonOperator.GreaterThan


class ClassicalGreaterEqual(ClassicalComparison):
    """
    The GE comparison instruction.
    """

    op = quil_rs.ComparisonOperator.GreaterThanOrEqual


class Jump(AbstractInstruction):
    """
    Representation of an unconditional jump instruction (JUMP).
    """

    def __init__(self, target: Union[Label, LabelPlaceholder]):
        if not isinstance(target, (Label, LabelPlaceholder)):
            raise TypeError("target should be a Label: {target}")
        self.target = target

    def out(self) -> str:
        return "JUMP %s" % self.target


class Pragma(quil_rs.Pragma, AbstractInstruction):
    """
    A PRAGMA instruction.

    This is printed in QUIL as::

        PRAGMA <command> <arg1> <arg2> ... <argn> "<freeform_string>"

    """

    def __new__(
        cls,
        command: str,
        args: Sequence[Union[QubitDesignator, str]] = (),
        freeform_string: str = "",
    ) -> Self:
        data = freeform_string or None
        return super().__new__(cls, command, Pragma._to_pragma_arguments(args), data)

    @classmethod
    def _from_rs_pragma(cls, pragma: quil_rs.Pragma) -> "Pragma":
        return super().__new__(cls, pragma.name, pragma.arguments, pragma.data)

    @staticmethod
    def _to_pragma_arguments(args: Sequence[Union[QubitDesignator, str]]) -> List[quil_rs.PragmaArgument]:
        pragma_arguments = []
        for arg in args:
            if isinstance(arg, Qubit):
                pragma_arguments.append(quil_rs.PragmaArgument.from_integer(arg.index))
            elif isinstance(arg, (str, FormalArgument)):
                pragma_arguments.append(quil_rs.PragmaArgument.from_identifier(str(arg)))
            else:
                raise TypeError(f"{type(arg)} isn't a valid QubitDesignator")
        return pragma_arguments

    @staticmethod
    def _to_py_arguments(args: List[quil_rs.PragmaArgument]) -> List[QubitDesignator]:
        arguments: List[QubitDesignator] = []
        for arg in args:
            if arg.is_integer():
                arguments.append(Qubit(arg.to_integer()))
            else:
                arguments.append(FormalArgument(arg.to_identifier()))
        return arguments

    def out(self) -> str:
        return str(self)

    @property
    def command(self) -> str:
        return super().name

    @command.setter
    def command(self, command: str) -> None:
        quil_rs.Pragma.name.__set__(self, command)  # type: ignore[attr-defined]

    @property
    def args(self) -> Tuple[QubitDesignator]:
        return tuple(Pragma._to_py_arguments(super().arguments))  # type: ignore[return-value]

    @args.setter
    def args(self, args: Sequence[Union[QubitDesignator, str]]) -> None:
        quil_rs.Pragma.arguments.__set__(self, Pragma._to_pragma_arguments(args))  # type: ignore[attr-defined]

    @property
    def freeform_string(self) -> str:
        return super().data or ""

    @freeform_string.setter
    def freeform_string(self, freeform_string: str) -> None:
        quil_rs.Pragma.data.__set__(self, freeform_string)  # type: ignore[attr-defined]


class Declare(quil_rs.Declaration, AbstractInstruction):
    """
    A DECLARE directive.

    This is printed in Quil as::

        DECLARE <name> <memory-type> (SHARING <other-name> (OFFSET <amount> <type>)* )?

    """

    def __new__(
        cls,
        name: str,
        memory_type: str,
        memory_size: int = 1,
        shared_region: Optional[str] = None,
        offsets: Optional[Sequence[Tuple[int, str]]] = None,
    ) -> Self:
        vector = quil_rs.Vector(Declare._memory_type_to_scalar_type(memory_type), memory_size)
        sharing = None
        if shared_region is not None:
            sharing = quil_rs.Sharing(shared_region, Declare._to_rs_offsets(offsets))
        return super().__new__(cls, name, vector, sharing)

    @classmethod
    def _from_rs_declaration(cls, declaration: quil_rs.Declaration) -> "Declare":
        return super().__new__(cls, declaration.name, declaration.size, declaration.sharing)

    @staticmethod
    def _memory_type_to_scalar_type(memory_type: str) -> quil_rs.ScalarType:
        memory_type = memory_type.upper()
        if memory_type == "BIT":
            return quil_rs.ScalarType.Bit
        if memory_type == "INTEGER":
            return quil_rs.ScalarType.Integer
        if memory_type == "REAL":
            return quil_rs.ScalarType.Real
        if memory_type == "OCTET":
            return quil_rs.ScalarType.Octet
        raise ValueError(f"{memory_type} is not a valid scalar type.")

    @staticmethod
    def _to_rs_offsets(offsets: Optional[Sequence[Tuple[int, str]]]) -> List[quil_rs.Offset]:
        if offsets is None:
            return []
        return [
            quil_rs.Offset(offset, Declare._memory_type_to_scalar_type(memory_type)) for offset, memory_type in offsets
        ]

    @property
    def memory_type(self) -> str:
        return str(super().size.data_type)

    @memory_type.setter
    def memory_type(self, memory_type: str) -> None:
        vector = super().size
        vector.data_type = Declare._memory_type_to_scalar_type(memory_type)
        quil_rs.Declaration.size.__set__(self, vector)  # type: ignore[attr-defined]

    @property
    def memory_size(self) -> int:
        return super().size.length

    @memory_size.setter
    def memory_size(self, memory_size: int) -> None:
        vector = super().size
        vector.length = memory_size
        quil_rs.Declaration.size.__set__(self, vector)  # type: ignore[attr-defined]

    @property
    def shared_region(self) -> Optional[str]:
        sharing = super().sharing
        if sharing is None:
            return None
        return sharing.name

    @shared_region.setter
    def shared_region(self, shared_region: Optional[str]) -> None:
        sharing = None if not shared_region else quil_rs.Sharing(shared_region, [])
        current_sharing = super().sharing
        if sharing and isinstance(current_sharing, quil_rs.Sharing):
            sharing.offsets = current_sharing.offsets
        quil_rs.Declaration.sharing.__set__(self, sharing)  # type: ignore[attr-defined]

    @property
    def offsets(self) -> List[Tuple[int, str]]:
        sharing = super().sharing
        if sharing is None:
            return []
        return [(offset.offset, str(offset.data_type)) for offset in sharing.offsets]

    @offsets.setter
    def offsets(self, offsets: Optional[List[Tuple[int, str]]]) -> None:
        sharing = super().sharing
        if sharing is None:
            raise ValueError("DECLARE without a shared region cannot use offsets")
        sharing.offsets = Declare._to_rs_offsets(offsets)
        quil_rs.Declaration.sharing.__set__(self, sharing)  # type: ignore[attr-defined]

    def asdict(self) -> Dict[str, Union[Sequence[Tuple[int, str]], Optional[str], int]]:
        return {
            "name": self.name,
            "memory_type": self.memory_type,
            "memory_size": self.memory_size,
            "shared_region": self.shared_region,
            "offsets": self.offsets,
        }

    def out(self) -> str:
        return str(self)


class Include(quil_rs.Include, AbstractInstruction):
    def out(self) -> str:
        return str(self)


class RawInstr(AbstractInstruction):
    """
    A raw instruction represented as a string.
    """

    def __init__(self, instr_str: str):
        if not isinstance(instr_str, str):
            raise TypeError("Raw instructions require a string.")
        self.instr = instr_str

    def out(self) -> str:
        return self.instr

    def __repr__(self) -> str:
        return "<RawInstr {}>".format(self.instr)


class Pulse(quil_rs.Pulse, AbstractInstruction):
    def __new__(cls, frame: Frame, waveform: Waveform, nonblocking: bool = False) -> Self:
        return super().__new__(cls, not nonblocking, frame, waveform)

    @classmethod
    def _from_rs_pulse(cls, pulse: quil_rs.Pulse) -> "Pulse":
        return super().__new__(cls, pulse.blocking, pulse.frame, pulse.waveform)

    def out(self) -> str:
        return str(self)

    @deprecated(
        deprecated_in="4.0",
        removed_in="5.0",
        current_version=pyquil_version,
        details="The indices flag will be removed, use get_qubit_indices() instead.",
    )
    def get_qubits(self, indices: bool = True) -> Union[Set[QubitDesignator], Set[int]]:
        if indices:
            return self.get_qubit_indices()
        else:
            return set(_convert_to_py_qubits(super().frame.qubits))

    def get_qubit_indices(self) -> Set[int]:
        return {qubit.to_fixed() for qubit in super().frame.qubits}

    @property  # type: ignore[override]
    def frame(self) -> Frame:
        return Frame._from_rs_frame_identifier(super().frame)

    @frame.setter
    def frame(self, frame: Frame) -> None:
        quil_rs.Pulse.frame.__set__(self, frame)  # type: ignore[attr-defined]

    @property  # type: ignore[override]
    def waveform(self) -> Waveform:
        return _convert_to_py_waveform(super().waveform)

    @waveform.setter
    def waveform(self, waveform: Waveform) -> None:
        quil_rs.Pulse.waveform.__set__(self, waveform)  # type: ignore[attr-defined]

    @property
    def nonblocking(self) -> bool:
        return not super().blocking

    @nonblocking.setter
    def nonblocking(self, nonblocking: bool) -> None:
        quil_rs.Pulse.blocking.__set__(self, not nonblocking)  # type: ignore[attr-defined]


class SetFrequency(quil_rs.SetFrequency, AbstractInstruction):
    def __new__(cls, frame: Frame, freq: ParameterDesignator) -> Self:
        return super().__new__(cls, frame, _convert_to_rs_expression(freq))

    @classmethod
    def _from_rs_set_frequency(cls, set_frequency: quil_rs.SetFrequency) -> "SetFrequency":
        return super().__new__(cls, set_frequency.frame, set_frequency.frequency)

    def out(self) -> str:
        return str(self)

    @property  # type: ignore[override]
    def frame(self) -> Frame:
        return Frame._from_rs_frame_identifier(super().frame)

    @frame.setter
    def frame(self, frame: Frame) -> None:
        quil_rs.SetFrequency.frame.__set__(self, frame)  # type: ignore[attr-defined]

    @property
    def freq(self) -> ParameterDesignator:
        return _convert_to_py_parameter(super().frequency)

    @freq.setter
    def freq(self, freq: ParameterDesignator) -> None:
        quil_rs.SetFrequency.frequency.__set__(self, _convert_to_rs_expression(freq))  # type: ignore[attr-defined]

    @deprecated(
        deprecated_in="4.0",
        removed_in="5.0",
        current_version=pyquil_version,
        details="The indices flag will be removed, use get_qubit_indices() instead.",
    )
    def get_qubits(self, indices: bool = True) -> Union[Set[QubitDesignator], Set[int]]:
        if indices:
            return self.get_qubit_indices()
        return set(self.frame.qubits)

    def get_qubit_indices(self) -> Set[int]:
        return {qubit.to_fixed() for qubit in super().frame.qubits}


class ShiftFrequency(quil_rs.ShiftFrequency, AbstractInstruction):
    def __new__(cls, frame: Frame, freq: ParameterDesignator) -> Self:
        return super().__new__(cls, frame, _convert_to_rs_expression(freq))

    @classmethod
    def _from_rs_shift_frequency(cls, shift_frequency: quil_rs.ShiftFrequency) -> "ShiftFrequency":
        return super().__new__(cls, shift_frequency.frame, shift_frequency.frequency)

    def out(self) -> str:
        return str(self)

    @property  # type: ignore[override]
    def frame(self) -> Frame:
        return Frame._from_rs_frame_identifier(super().frame)

    @frame.setter
    def frame(self, frame: Frame) -> None:
        quil_rs.ShiftFrequency.frame.__set__(self, frame)  # type: ignore[attr-defined]

    @property
    def freq(self) -> ParameterDesignator:
        return _convert_to_py_parameter(super().frequency)

    @freq.setter
    def freq(self, freq: ParameterDesignator) -> None:
        quil_rs.ShiftFrequency.frequency.__set__(self, _convert_to_rs_expression(freq))  # type: ignore[attr-defined]

    @deprecated(
        deprecated_in="4.0",
        removed_in="5.0",
        current_version=pyquil_version,
        details="The indices flag will be removed, use get_qubit_indices() instead.",
    )
    def get_qubits(self, indices: bool = True) -> Union[Set[QubitDesignator], Set[int]]:
        if indices:
            return self.get_qubit_indices()
        return set(self.frame.qubits)

    def get_qubit_indices(self) -> Set[int]:
        return {qubit.to_fixed() for qubit in super().frame.qubits}


class SetPhase(quil_rs.SetPhase, AbstractInstruction):
    def __new__(cls, frame: Frame, phase: ParameterDesignator) -> Self:
        return super().__new__(cls, frame, _convert_to_rs_expression(phase))

    @classmethod
    def _from_rs_set_phase(cls, set_phase: quil_rs.SetPhase) -> "SetPhase":
        return super().__new__(cls, set_phase.frame, set_phase.phase)

    def out(self) -> str:
        return str(self)

    @property  # type: ignore[override]
    def frame(self) -> Frame:
        return Frame._from_rs_frame_identifier(super().frame)

    @frame.setter
    def frame(self, frame: Frame) -> None:
        quil_rs.SetPhase.frame.__set__(self, frame)  # type: ignore[attr-defined]

<<<<<<< HEAD
    @property  # type: ignore[override]
    def phase(self) -> ParameterDesignator:
        return _convert_to_py_parameter(super().phase)

    @phase.setter
    def phase(self, phase: ParameterDesignator) -> None:
        quil_rs.SetPhase.phase.__set__(self, _convert_to_rs_expression(phase))  # type: ignore[attr-defined]

    @deprecated(
        deprecated_in="4.0",
        removed_in="5.0",
        current_version=pyquil_version,
        details="The indices flag will be removed, use get_qubit_indices() instead.",
    )
    def get_qubits(self, indices: bool = True) -> Union[Set[QubitDesignator], Set[int]]:
        if indices:
            return self.get_qubit_indices()
        return set(self.frame.qubits)

    def get_qubit_indices(self) -> Set[int]:
        return {qubit.to_fixed() for qubit in super().frame.qubits}


class ShiftPhase(quil_rs.ShiftPhase, AbstractInstruction):
    def __new__(cls, frame: Frame, phase: ParameterDesignator) -> Self:
        return super().__new__(cls, frame, _convert_to_rs_expression(phase))

    @classmethod
    def _from_rs_shift_phase(cls, shift_phase: quil_rs.ShiftPhase) -> "ShiftPhase":
        return super().__new__(cls, shift_phase.frame, shift_phase.phase)

    def out(self) -> str:
        return str(self)

    @property  # type: ignore[override]
    def frame(self) -> Frame:
        return Frame._from_rs_frame_identifier(super().frame)

    @frame.setter
    def frame(self, frame: Frame) -> None:
        quil_rs.ShiftPhase.frame.__set__(self, frame)  # type: ignore[attr-defined]
=======
@versionadded(version="3.5.1", reason="The correct instruction is SWAP-PHASES, not SWAP-PHASE")
class SwapPhases(AbstractInstruction):
    def __init__(self, frameA: Frame, frameB: Frame):
        self.frameA = frameA
        self.frameB = frameB

    def out(self) -> str:
        return f"SWAP-PHASES {self.frameA} {self.frameB}"
>>>>>>> b23b2bd6

    @property  # type: ignore[override]
    def phase(self) -> ParameterDesignator:
        return _convert_to_py_parameter(super().phase)

    @phase.setter
    def phase(self, phase: ParameterDesignator) -> None:
        quil_rs.ShiftPhase.phase.__set__(self, _convert_to_rs_expression(phase))  # type: ignore[attr-defined]

<<<<<<< HEAD
    @deprecated(
        deprecated_in="4.0",
        removed_in="5.0",
        current_version=pyquil_version,
        details="The indices flag will be removed, use get_qubit_indices() instead.",
    )
    def get_qubits(self, indices: bool = True) -> Union[Set[QubitDesignator], Set[int]]:
        if indices:
            return self.get_qubit_indices()
        return set(self.frame.qubits)

    def get_qubit_indices(self) -> Set[int]:
        return {qubit.to_fixed() for qubit in super().frame.qubits}


class SwapPhases(quil_rs.SwapPhases, AbstractInstruction):
    def __new__(cls, frameA: Frame, frameB: Frame) -> Self:
        return super().__new__(cls, frameA, frameB)

    @classmethod
    def _from_rs_swap_phases(cls, swap_phases: quil_rs.SwapPhases) -> "SwapPhases":
        return super().__new__(cls, swap_phases.frame_1, swap_phases.frame_2)

    @property
    def frameA(self) -> Frame:
        return Frame._from_rs_frame_identifier(super().frame_1)

    @frameA.setter
    def frameA(self, frame: Frame) -> None:
        quil_rs.SwapPhases.frame_1.__set__(self, frame)  # type: ignore[attr-defined]

    @property
    def frameB(self) -> Frame:
        return Frame._from_rs_frame_identifier(super().frame_2)

    @frameB.setter
    def frameB(self, frame: Frame) -> None:
        quil_rs.SwapPhases.frame_2.__set__(self, frame)  # type: ignore[attr-defined]
=======
@deprecated(version="3.5.1", reason="The correct instruction is SWAP-PHASES, not SWAP-PHASE")
class SwapPhase(SwapPhases):
    pass


class SetScale(AbstractInstruction):
    def __init__(self, frame: Frame, scale: ParameterDesignator):
        self.frame = frame
        self.scale = scale
>>>>>>> b23b2bd6

    def out(self) -> str:
        return str(self)

    @deprecated(
        deprecated_in="4.0",
        removed_in="5.0",
        current_version=pyquil_version,
        details="The indices flag will be removed, use get_qubit_indices() instead.",
    )
    def get_qubits(self, indices: bool = True) -> Union[Set[QubitDesignator], Set[int]]:
        if indices:
            return self.get_qubit_indices()
        return set(self.frameA.qubits) | set(self.frameB.qubits)

    def get_qubit_indices(self) -> Set[int]:
        return {qubit.to_fixed() for qubit in super().frame_1.qubits + super().frame_2.qubits}


class SetScale(quil_rs.SetScale, AbstractInstruction):
    def __new__(cls, frame: Frame, scale: ParameterDesignator) -> Self:
        return super().__new__(cls, frame, _convert_to_rs_expression(scale))

    @classmethod
    def _from_rs_set_scale(cls, set_scale: quil_rs.SetScale) -> "SetScale":
        return super().__new__(cls, set_scale.frame, set_scale.scale)

    def out(self) -> str:
        return str(self)

    @property  # type: ignore[override]
    def frame(self) -> Frame:
        return Frame._from_rs_frame_identifier(super().frame)

    @frame.setter
    def frame(self, frame: Frame) -> None:
        quil_rs.SetScale.frame.__set__(self, frame)  # type: ignore[attr-defined]

    @property  # type: ignore[override]
    def scale(self) -> ParameterDesignator:
        return _convert_to_py_parameter(super().scale)

    @scale.setter
    def scale(self, scale: ParameterDesignator) -> None:
        quil_rs.SetScale.scale.__set__(self, _convert_to_rs_expression(scale))  # type: ignore[attr-defined]

    @deprecated(
        deprecated_in="4.0",
        removed_in="5.0",
        current_version=pyquil_version,
        details="The indices flag will be removed, use get_qubit_indices() instead.",
    )
    def get_qubits(self, indices: bool = True) -> Union[Set[QubitDesignator], Set[int]]:
        if indices:
            return self.get_qubit_indices()
        return set(self.frame.qubits)

    def get_qubit_indices(self) -> Set[int]:
        return {qubit.to_fixed() for qubit in super().frame.qubits}


class Capture(quil_rs.Capture, AbstractInstruction):
    def __new__(
        cls,
        frame: Frame,
        kernel: Waveform,
        memory_region: MemoryReference,
        nonblocking: bool = False,
    ) -> Self:
        rs_memory_reference = _convert_to_rs_expression(memory_region).to_address()
        return super().__new__(cls, not nonblocking, frame, rs_memory_reference, kernel)

    @classmethod
    def _from_rs_capture(cls, capture: quil_rs.Capture) -> "Capture":
        return super().__new__(cls, capture.blocking, capture.frame, capture.memory_reference, capture.waveform)

    @property  # type: ignore[override]
    def frame(self) -> Frame:
        return Frame._from_rs_frame_identifier(super().frame)

    @frame.setter
    def frame(self, frame: Frame) -> None:
        quil_rs.Capture.frame.__set__(self, frame)  # type: ignore[attr-defined]

    @property
    def kernel(self) -> Waveform:
        return _convert_to_py_waveform(super().waveform)

    @kernel.setter
    def kernel(self, kernel: Waveform) -> None:
        quil_rs.Capture.waveform.__set__(self, kernel)  # type: ignore[attr-defined]

    @property
    def memory_region(self) -> MemoryReference:
        return MemoryReference._from_rs_memory_reference(super().memory_reference)

    @memory_region.setter
    def memory_region(self, memory_region: MemoryReference) -> None:
        rs_memory_reference = _convert_to_rs_expression(memory_region).to_address()
        quil_rs.Capture.memory_reference.__set__(self, rs_memory_reference)  # type: ignore[attr-defined]

    @property
    def nonblocking(self) -> bool:
        return not super().blocking

    @nonblocking.setter
    def nonblocking(self, nonblocking: bool) -> None:
        quil_rs.Capture.blocking.__set__(self, not nonblocking)  # type: ignore[attr-defined]

    def out(self) -> str:
        return str(self)

    @deprecated(
        deprecated_in="4.0",
        removed_in="5.0",
        current_version=pyquil_version,
        details="The indices flag will be removed, use get_qubit_indices() instead.",
    )
    def get_qubits(self, indices: bool = True) -> Union[Set[QubitDesignator], Set[int]]:
        if indices:
            return self.get_qubit_indices()
        else:
            return set(_convert_to_py_qubits(super().frame.qubits))

    def get_qubit_indices(self) -> Set[int]:
        return {qubit.to_fixed() for qubit in super().frame.qubits}


class RawCapture(quil_rs.RawCapture, AbstractInstruction):
    def __new__(
        cls,
        frame: Frame,
        duration: float,
        memory_region: MemoryReference,
        nonblocking: bool = False,
    ) -> Self:
        rs_duration = _convert_to_rs_expression(duration)
        rs_memory_reference = _convert_to_rs_expression(memory_region).to_address()
        return super().__new__(cls, not nonblocking, frame, rs_duration, rs_memory_reference)

    @classmethod
    def _from_rs_raw_capture(
        cls,
        raw_capture: quil_rs.RawCapture
        ) -> "RawCapture":
        return super().__new__(
            cls,
            raw_capture.blocking,
            raw_capture.frame,
            raw_capture.duration,
            raw_capture.memory_reference
        )

    @property  # type: ignore[override]
    def frame(self) -> Frame:
        return Frame._from_rs_frame_identifier(super().frame)

    @frame.setter
    def frame(self, frame: Frame) -> None:
        quil_rs.RawCapture.frame.__set__(self, frame)  # type: ignore[attr-defined]

    @property  # type: ignore[override]
    def duration(self) -> complex:
        return super().duration.to_number()

    @duration.setter
    def duration(self, duration: float) -> None:
        rs_duration = _convert_to_rs_expression(duration)
        quil_rs.RawCapture.duration.__set__(self, rs_duration)  # type: ignore[attr-defined]

    @property
    def memory_region(self) -> MemoryReference:
        return MemoryReference._from_rs_memory_reference(super().memory_reference)

    @memory_region.setter
    def memory_region(self, memory_region: MemoryReference) -> None:
        rs_memory_reference = _convert_to_rs_expression(memory_region).to_address()
        quil_rs.RawCapture.memory_reference.__set__(self, rs_memory_reference)  # type: ignore[attr-defined]

    @property
    def nonblocking(self) -> bool:
        return not super().blocking

    @nonblocking.setter
    def nonblocking(self, nonblocking: bool) -> None:
        quil_rs.RawCapture.blocking.__set__(self, not nonblocking)  # type: ignore[attr-defined]

    def out(self) -> str:
        return str(self)

    @deprecated(
        deprecated_in="4.0",
        removed_in="5.0",
        current_version=pyquil_version,
        details="The indices flag will be removed, use get_qubit_indices() instead.",
    )
    def get_qubits(self, indices: bool = True) -> Union[Set[QubitDesignator], Set[int]]:
        if indices:
            return self.get_qubit_indices()
        else:
            return set(_convert_to_py_qubits(super().frame.qubits))

    def get_qubit_indices(self) -> Set[int]:
        return {qubit.to_fixed() for qubit in super().frame.qubits}


<<<<<<< HEAD
class Delay(quil_rs.Delay, AbstractInstruction):
    def __new__(cls, frames: List[Frame], qubits: Sequence[Union[int, Qubit, FormalArgument]], duration: float) -> Self:
        frame_names = [frame.name for frame in frames]
        rs_qubits = _convert_to_rs_qubits(Delay._join_frame_qubits(frames, list(qubits)))
        expression = quil_rs_expr.Expression.from_number(complex(duration))
        return super().__new__(cls, expression, frame_names, rs_qubits)

    @classmethod
    def _from_rs_delay(cls, delay: quil_rs.Delay) -> "Delay":
        return super().__new__(cls, delay.duration, delay.frame_names, delay.qubits)
=======
class DelayFrames(AbstractInstruction):
    def __init__(self, frames: List[Frame], duration: float):
        # all frames should be on the same qubits
        if len(frames) == 0:
            raise ValueError("DELAY expected nonempty list of frames.")
        if len(set(tuple(f.qubits) for f in frames)) != 1:
            raise ValueError("DELAY with explicit frames requires all frames are on the same qubits.")
>>>>>>> b23b2bd6

    @staticmethod
    def _join_frame_qubits(
        frames: Sequence[Frame], qubits: Sequence[Union[int, Qubit, FormalArgument]]
    ) -> List[Union[int, Qubit, FormalArgument]]:
        merged_qubits = set(qubits)
        for frame in frames:
            merged_qubits.update(frame.qubits)  # type: ignore
        return list(merged_qubits)

    def out(self) -> str:
        return str(self)

    @property  # type: ignore[override]
    def qubits(self) -> List[QubitDesignator]:
        return _convert_to_py_qubits(super().qubits)

    @qubits.setter
    def qubits(self, qubits: Sequence[Union[int, Qubit, FormalArgument]]) -> None:
        quil_rs.Delay.qubits.__set__(self, _convert_to_rs_qubits(qubits))  # type: ignore

    @property
    def frames(self) -> List[Frame]:
        return [Frame(self.qubits, name) for name in super().frame_names]

    @frames.setter
    def frames(self, frames: List[Frame]) -> None:
        new_qubits = Delay._join_frame_qubits(frames, [])
        frame_names = [frame.name for frame in frames]
        quil_rs.Delay.qubits.__set__(self, _convert_to_rs_qubits(new_qubits))  # type: ignore[attr-defined]
        quil_rs.Delay.frame_names.__set__(self, frame_names)  # type: ignore[attr-defined]

    @property  # type: ignore[override]
    def duration(self) -> float:
        return super().duration.to_real()

    @duration.setter
    def duration(self, duration: float) -> None:
        expression = quil_rs_expr.Expression.from_number(complex(duration))
        quil_rs.Delay.duration.__set__(self, expression)  # type: ignore[attr-defined]


class DelayFrames(Delay):
    def __new__(cls, frames: List[Frame], duration: float) -> Self:
        return super().__new__(cls, frames, [], duration)


class DelayQubits(Delay):
    def __new__(cls, qubits: Sequence[Union[Qubit, FormalArgument]], duration: float) -> Self:
        return super().__new__(cls, [], qubits, duration)


class Fence(quil_rs.Fence, AbstractInstruction):
    def __new__(cls, qubits: List[Union[Qubit, FormalArgument]]) -> Self:
        return super().__new__(cls, _convert_to_rs_qubits(qubits))

    @classmethod
    def _from_rs_fence(cls, fence: quil_rs.Fence) -> "Fence":
        return super().__new__(cls, fence.qubits)

    def out(self) -> str:
        return str(self)

    @property  # type: ignore[override]
    def qubits(self) -> List[QubitDesignator]:
        return _convert_to_py_qubits(super().qubits)

    @qubits.setter
    def qubits(self, qubits: List[Union[Qubit, FormalArgument]]) -> None:
        quil_rs.Fence.qubits.__set__(self, _convert_to_rs_qubits(qubits))  # type: ignore[attr-defined]


class FenceAll(Fence):
    """
    The FENCE instruction.
    """

    def __new__(cls) -> Self:
        return super().__new__(cls, [])


class DefWaveform(quil_rs.WaveformDefinition, AbstractInstruction):
    def __new__(
        cls,
        name: str,
        parameters: List[Parameter],
        entries: List[Union[complex, Expression]],
    ) -> Self:
        rs_waveform = DefWaveform._build_rs_waveform(parameters, entries)
        return super().__new__(cls, name, rs_waveform)

    @classmethod
    def _from_rs_waveform_definition(cls, waveform_definition: quil_rs.WaveformDefinition) -> "DefWaveform":
        return super().__new__(cls, waveform_definition.name, waveform_definition.definition)

    @staticmethod
    def _build_rs_waveform(parameters: List[Parameter], entries: List[Union[complex, Expression]]) -> quil_rs.Waveform:
        rs_parameters = [parameter.name for parameter in parameters]
        return quil_rs.Waveform(_convert_to_rs_expressions(entries), rs_parameters)

    def out(self) -> str:
        return str(self)

    @property
    def parameters(self) -> List[Parameter]:
        return [Parameter(parameter) for parameter in super().definition.parameters]

    @parameters.setter
    def parameters(self, parameters: List[Parameter]) -> None:
        waveform = super().definition
        waveform.parameters = [parameter.name for parameter in parameters]
        quil_rs.WaveformDefinition.definition.__set__(self, waveform)  # type: ignore[attr-defined]

    @property
    def entries(self) -> List[ParameterDesignator]:
        return _convert_to_py_parameters(super().definition.matrix)

    @entries.setter
    def entries(self, entries: List[Union[complex, Expression]]) -> None:
        waveform = super().definition
        waveform.matrix = _convert_to_rs_expressions(entries)
        quil_rs.WaveformDefinition.definition.__set__(self, waveform)  # type: ignore[attr-defined]


class DefCircuit(quil_rs.CircuitDefinition, AbstractInstruction):
    def __new__(
        cls,
        name: str,
        parameters: List[Parameter],
        qubits: List[FormalArgument],
        instructions: List[AbstractInstruction],
    ) -> Self:
        rs_parameters = [parameter.name for parameter in parameters]
        rs_qubits = [qubit.name for qubit in qubits]
        rs_instructions = _convert_to_rs_instructions(instructions)
        return super().__new__(cls, name, rs_parameters, rs_qubits, rs_instructions)

    @classmethod
    def _from_rs_circuit_definition(cls, circuit_definition: quil_rs.CircuitDefinition) -> "DefCircuit":
        return super().__new__(
            cls,
            circuit_definition.name,
            circuit_definition.parameters,
            circuit_definition.qubit_variables,
            circuit_definition.instructions,
        )

    def out(self) -> str:
        return str(self)

    @property  # type: ignore[override]
    def parameters(self) -> List[Parameter]:
        return [Parameter(parameter) for parameter in super().parameters]

    @parameters.setter
    def parameters(self, parameters: List[Parameter]) -> None:
        rs_parameters = [parameter.name for parameter in parameters]
        quil_rs.CircuitDefinition.parameters.__set__(self, rs_parameters)  # type: ignore[attr-defined]

<<<<<<< HEAD
    @property  # type: ignore[override]
    def qubit_variables(self) -> List[FormalArgument]:
        return [FormalArgument(qubit) for qubit in super().qubit_variables]

    @qubit_variables.setter
    def qubit_variables(self, qubits: List[FormalArgument]) -> None:
        rs_qubits = [qubit.name for qubit in qubits]
        quil_rs.CircuitDefinition.qubit_variables.__set__(self, rs_qubits)  # type: ignore[attr-defined]

    @property  # type: ignore[override]
    def instructions(self) -> List[AbstractInstruction]:
        return _convert_to_py_instructions(super().instructions)

    @instructions.setter
    def instructions(self, instructions: List[AbstractInstruction]) -> None:
        rs_instructions = _convert_to_rs_instructions(instructions)
        quil_rs.CircuitDefinition.instructions.__set__(self, rs_instructions)  # type: ignore[attr-defined]
=======
class DefMeasureCalibration(AbstractInstruction):
    def __init__(
        self,
        qubit: Union[Qubit, FormalArgument],
        memory_reference: Optional[MemoryReference],
        instrs: List[AbstractInstruction],
    ):
        self.name = "MEASURE"
        self.qubit = qubit
        self.memory_reference = memory_reference
        self.instrs = instrs
>>>>>>> b23b2bd6


class DefCalibration(quil_rs.Calibration, AbstractInstruction):
    def __new__(
        cls,
        name: str,
        parameters: Sequence[ParameterDesignator],
        qubits: Sequence[Union[Qubit, FormalArgument]],
        instrs: Sequence[AbstractInstruction],
        modifiers: Optional[List[quil_rs.GateModifier]] = None,
    ) -> Self:
        return super().__new__(
            cls,
            name,
            _convert_to_rs_expressions(parameters),
            _convert_to_rs_qubits(qubits),
            _convert_to_rs_instructions(instrs),
            modifiers or [],
        )

    @classmethod
    def _from_rs_calibration(cls, calibration: quil_rs.Calibration) -> "DefCalibration":
        return super().__new__(
            cls,
            calibration.name,
            calibration.parameters,
            calibration.qubits,
            calibration.instructions,
            calibration.modifiers,
        )

    @property  # type: ignore[override]
    def parameters(self) -> List[ParameterDesignator]:
        return _convert_to_py_parameters(super().parameters)

    @parameters.setter
    def parameters(self, parameters: Sequence[ParameterDesignator]) -> None:
        
        quil_rs.Calibration.parameters.__set__(self, _convert_to_rs_expressions(parameters))  # type: ignore[attr-defined]

    @property  # type: ignore[override]
    def qubits(self) -> List[QubitDesignator]:
        return _convert_to_py_qubits(super().qubits)

    @qubits.setter
    def qubits(self, qubits: Sequence[QubitDesignator]) -> None:
        quil_rs.Calibration.qubits.__set__(self, _convert_to_rs_qubits(qubits))  # type: ignore[attr-defined]

    @property
    def instrs(self) -> List[AbstractInstruction]:
        return _convert_to_py_instructions(super().instructions)

    @instrs.setter
    def instrs(self, instrs: Sequence[AbstractInstruction]) -> None:
        quil_rs.Calibration.instructions.__set__(self, _convert_to_rs_instructions(instrs))  # type: ignore[attr-defined]

    def out(self) -> str:
        return str(self)


class DefMeasureCalibration(quil_rs.MeasureCalibrationDefinition, AbstractInstruction):
    def __new__(
        cls,
        qubit: Optional[Union[Qubit, FormalArgument]],
        memory_reference: MemoryReference,
        instrs: List[AbstractInstruction],
    ) -> Self:
        rs_qubit = None if not qubit else _convert_to_rs_qubit(qubit)
        return super().__new__(
            cls,
            rs_qubit,
            memory_reference.name,
            _convert_to_rs_instructions(instrs),
        )

    @classmethod
    def _from_rs_measure_calibration_definition(
        cls, calibration: quil_rs.MeasureCalibrationDefinition
    ) -> "DefMeasureCalibration":
        return super().__new__(cls, calibration.qubit, calibration.parameter, calibration.instructions)

    @property  # type: ignore[override]
    def qubit(self) -> Optional[QubitDesignator]:
        qubit = super().qubit
        if not qubit:
            return None
        return _convert_to_py_qubit(qubit)

    @qubit.setter
    def qubit(self, qubit: QubitDesignator) -> None:
        quil_rs.MeasureCalibrationDefinition.qubit.__set__(self, _convert_to_rs_qubit(qubit))  # type: ignore[attr-defined]

    @property
    def memory_reference(self) -> Optional[MemoryReference]:
        return MemoryReference._from_parameter_str(super().parameter)

    @memory_reference.setter
    def memory_reference(self, memory_reference: MemoryReference) -> None:
        quil_rs.MeasureCalibrationDefinition.parameter.__set__(self, memory_reference.name)  # type: ignore[attr-defined]

    @property
    def instrs(self) -> List[AbstractInstruction]:
        return _convert_to_py_instructions(super().instructions)

    @instrs.setter
    def instrs(self, instrs: List[AbstractInstruction]) -> None:
        quil_rs.MeasureCalibrationDefinition.instructions.__set__(self, _convert_to_rs_instructions(instrs))  # type: ignore[attr-defined]

    def out(self) -> str:
        return str(self)


class DefFrame(quil_rs.FrameDefinition, AbstractInstruction):
    def __new__(
        cls,
        frame: Frame,
        direction: Optional[str] = None,
        initial_frequency: Optional[float] = None,
        hardware_object: Optional[str] = None,
        sample_rate: Optional[float] = None,
        center_frequency: Optional[float] = None,
    ) -> Self:
        attributes = {
            key: DefFrame._to_attribute_value(value)
            for key, value in zip(
                ["DIRECTION", "INITIAL-FREQUENCY", "HARDWARE-OBJECT", "SAMPLE-RATE", "CENTER-FREQUENCY"],
                [direction, initial_frequency, hardware_object, sample_rate, center_frequency],
            )
            if value is not None
        }
        return super().__new__(cls, frame, attributes)

    @classmethod
    def _from_rs_frame_definition(cls, def_frame: quil_rs.FrameDefinition) -> "DefFrame":
        return super().__new__(cls, def_frame.identifier, def_frame.attributes)

    @classmethod
    def _from_rs_attribute_values(
        cls, frame: quil_rs.FrameIdentifier, attributes: Dict[str, quil_rs.AttributeValue]
    ) -> "DefFrame":
        return super().__new__(cls, frame, attributes)

    @staticmethod
    def _to_attribute_value(value: Union[str, float]) -> quil_rs.AttributeValue:
        if isinstance(value, str):
            return quil_rs.AttributeValue.from_string(value)
        if isinstance(value, float):
            return quil_rs.AttributeValue.from_expression(quil_rs_expr.Expression.from_number(complex(value)))
        raise ValueError(f"{type(value)} is not a valid AttributeValue")

    enable_raw_capture: Optional[str] = None
    """ A flag signalling that raw capture is enabled for this frame. """

    channel_delay: Optional[float] = None
    """ The amount to delay this frame, to account for hardware signal offsets [seconds]. """

    def out(self) -> str:
<<<<<<< HEAD
        return str(self)

    @property
    def frame(self) -> Frame:
        return Frame._from_rs_frame_identifier(super().identifier)

    @frame.setter
    def frame(self, frame: Frame) -> None:
        quil_rs.FrameDefinition.identifier.__set__(self, frame)  # type: ignore[attr-defined]

    def _set_attribute(self, name: str, value: Union[str, float]) -> None:
        updated = super().attributes
        updated.update({name: DefFrame._to_attribute_value(value)})
        quil_rs.FrameDefinition.attributes.__set__(self, updated)  # type: ignore[attr-defined]

    def _get_attribute(self, name: str) -> Optional[Union[str, float]]:
        value = super().attributes.get(name, None)
        if value is None:
            return None
        if value.is_string():
            return value.to_string()
        return value.to_expression().to_number().real

    @property
    def direction(self) -> Optional[str]:
        return self._get_attribute("DIRECTION")  # type: ignore

    @direction.setter
    def direction(self, direction: str) -> None:
        self._set_attribute("DIRECTION", direction)

    @property
    def initial_frequency(self) -> Optional[float]:
        return self._get_attribute("INITIAL-FREQUENCY")  # type: ignore

    @initial_frequency.setter
    def initial_frequency(self, initial_frequency: float) -> None:
        self._set_attribute("INITIAL-FREQUENCY", initial_frequency)

    @property
    def hardware_object(self) -> Optional[str]:
        return self._get_attribute("HARDWARE-OBJECT")  # type: ignore

    @hardware_object.setter
    def hardware_object(self, hardware_object: str) -> None:
        self._set_attribute("HARDWARE-OBJECT", hardware_object)

    @property
    def sample_rate(self) -> Frame:
        return self._get_attribute("SAMPLE-RATE")  # type: ignore

    @sample_rate.setter
    def sample_rate(self, sample_rate: float) -> None:
        self._set_attribute("SAMPLE-RATE", sample_rate)

    @property
    def center_frequency(self) -> Frame:
        return self._get_attribute("CENTER-FREQUENCY")  # type: ignore

    @center_frequency.setter
    def center_frequency(self, center_frequency: float) -> None:
        self._set_attribute("CENTER-FREQUENCY", center_frequency)
=======
        r = f"DEFFRAME {self.frame.out()}"
        options = [
            (self.direction, "DIRECTION"),
            (self.initial_frequency, "INITIAL-FREQUENCY"),
            (self.center_frequency, "CENTER-FREQUENCY"),
            (self.hardware_object, "HARDWARE-OBJECT"),
            (self.sample_rate, "SAMPLE-RATE"),
            (self.enable_raw_capture, "ENABLE-RAW-CAPTURE"),
            (self.channel_delay, "CHANNEL-DELAY"),
        ]
        if any(value for (value, name) in options):
            r += ":"
            for value, name in options:
                if value is None:
                    continue
                else:
                    r += f"\n    {name}: {json.dumps(value)}"
        return r + "\n"
>>>>>>> b23b2bd6
<|MERGE_RESOLUTION|>--- conflicted
+++ resolved
@@ -34,10 +34,8 @@
 )
 from typing_extensions import Self
 
+import numpy as np
 from deprecation import deprecated
-import numpy as np
-from deprecated import deprecated
-from deprecated.sphinx import versionadded
 
 from pyquil._version import pyquil_version
 from pyquil.quilatom import (
@@ -60,8 +58,7 @@
     _convert_to_rs_qubit,
     _convert_to_rs_qubits,
     _convert_to_py_expression,
-    _convert_to_py_parameter,
-    _convert_to_py_parameters,
+    _convert_to_py_expressions,
     _convert_to_py_waveform,
     unpack_qubit,
 )
@@ -79,7 +76,6 @@
     As such, this should _only_ be used as a metaclass for `AbstractInstruction`.
     """
 
-<<<<<<< HEAD
     def __init__(self, *args: Any, **_: Any):
         self.__name = args[0]
         try:
@@ -104,10 +100,6 @@
     """
     Abstract class for representing single instructions.
     """
-=======
-    def out(self) -> str:  # type: ignore
-        pass
->>>>>>> b23b2bd6
 
     def __str__(self) -> str:
         return self.__repr__()
@@ -182,7 +174,12 @@
 
 def _convert_to_py_instruction(instr: Any) -> AbstractInstruction:
     if isinstance(instr, quil_rs.Instruction):
-        # TODOV4: Will have to handle unit variants since they don't have inner data
+        if instr.is_nop():
+            return Nop()
+        if instr.is_halt():
+            return Halt()
+        if instr.is_wait():
+            return Wait()
         return _convert_to_py_instruction(instr.inner())
     if isinstance(instr, quil_rs.Capture):
         return Capture._from_rs_capture(instr)
@@ -305,7 +302,7 @@
 
     @property
     def params(self) -> List[ParameterDesignator]:
-        return _convert_to_py_parameters(super().parameters)
+        return _convert_to_py_expressions(super().parameters)
 
     @params.setter
     def params(self, params: Sequence[ParameterDesignator]) -> None:
@@ -1498,7 +1495,7 @@
 
     @property
     def freq(self) -> ParameterDesignator:
-        return _convert_to_py_parameter(super().frequency)
+        return _convert_to_py_expression(super().frequency)
 
     @freq.setter
     def freq(self, freq: ParameterDesignator) -> None:
@@ -1540,7 +1537,7 @@
 
     @property
     def freq(self) -> ParameterDesignator:
-        return _convert_to_py_parameter(super().frequency)
+        return _convert_to_py_expression(super().frequency)
 
     @freq.setter
     def freq(self, freq: ParameterDesignator) -> None:
@@ -1580,10 +1577,9 @@
     def frame(self, frame: Frame) -> None:
         quil_rs.SetPhase.frame.__set__(self, frame)  # type: ignore[attr-defined]
 
-<<<<<<< HEAD
     @property  # type: ignore[override]
     def phase(self) -> ParameterDesignator:
-        return _convert_to_py_parameter(super().phase)
+        return _convert_to_py_expression(super().phase)
 
     @phase.setter
     def phase(self, phase: ParameterDesignator) -> None:
@@ -1622,26 +1618,15 @@
     @frame.setter
     def frame(self, frame: Frame) -> None:
         quil_rs.ShiftPhase.frame.__set__(self, frame)  # type: ignore[attr-defined]
-=======
-@versionadded(version="3.5.1", reason="The correct instruction is SWAP-PHASES, not SWAP-PHASE")
-class SwapPhases(AbstractInstruction):
-    def __init__(self, frameA: Frame, frameB: Frame):
-        self.frameA = frameA
-        self.frameB = frameB
-
-    def out(self) -> str:
-        return f"SWAP-PHASES {self.frameA} {self.frameB}"
->>>>>>> b23b2bd6
 
     @property  # type: ignore[override]
     def phase(self) -> ParameterDesignator:
-        return _convert_to_py_parameter(super().phase)
+        return _convert_to_py_expression(super().phase)
 
     @phase.setter
     def phase(self, phase: ParameterDesignator) -> None:
         quil_rs.ShiftPhase.phase.__set__(self, _convert_to_rs_expression(phase))  # type: ignore[attr-defined]
 
-<<<<<<< HEAD
     @deprecated(
         deprecated_in="4.0",
         removed_in="5.0",
@@ -1680,17 +1665,6 @@
     @frameB.setter
     def frameB(self, frame: Frame) -> None:
         quil_rs.SwapPhases.frame_2.__set__(self, frame)  # type: ignore[attr-defined]
-=======
-@deprecated(version="3.5.1", reason="The correct instruction is SWAP-PHASES, not SWAP-PHASE")
-class SwapPhase(SwapPhases):
-    pass
-
-
-class SetScale(AbstractInstruction):
-    def __init__(self, frame: Frame, scale: ParameterDesignator):
-        self.frame = frame
-        self.scale = scale
->>>>>>> b23b2bd6
 
     def out(self) -> str:
         return str(self)
@@ -1731,7 +1705,7 @@
 
     @property  # type: ignore[override]
     def scale(self) -> ParameterDesignator:
-        return _convert_to_py_parameter(super().scale)
+        return _convert_to_py_expression(super().scale)
 
     @scale.setter
     def scale(self, scale: ParameterDesignator) -> None:
@@ -1897,7 +1871,6 @@
         return {qubit.to_fixed() for qubit in super().frame.qubits}
 
 
-<<<<<<< HEAD
 class Delay(quil_rs.Delay, AbstractInstruction):
     def __new__(cls, frames: List[Frame], qubits: Sequence[Union[int, Qubit, FormalArgument]], duration: float) -> Self:
         frame_names = [frame.name for frame in frames]
@@ -1908,15 +1881,6 @@
     @classmethod
     def _from_rs_delay(cls, delay: quil_rs.Delay) -> "Delay":
         return super().__new__(cls, delay.duration, delay.frame_names, delay.qubits)
-=======
-class DelayFrames(AbstractInstruction):
-    def __init__(self, frames: List[Frame], duration: float):
-        # all frames should be on the same qubits
-        if len(frames) == 0:
-            raise ValueError("DELAY expected nonempty list of frames.")
-        if len(set(tuple(f.qubits) for f in frames)) != 1:
-            raise ValueError("DELAY with explicit frames requires all frames are on the same qubits.")
->>>>>>> b23b2bd6
 
     @staticmethod
     def _join_frame_qubits(
@@ -2032,7 +1996,7 @@
 
     @property
     def entries(self) -> List[ParameterDesignator]:
-        return _convert_to_py_parameters(super().definition.matrix)
+        return _convert_to_py_expressions(super().definition.matrix)
 
     @entries.setter
     def entries(self, entries: List[Union[complex, Expression]]) -> None:
@@ -2076,7 +2040,6 @@
         rs_parameters = [parameter.name for parameter in parameters]
         quil_rs.CircuitDefinition.parameters.__set__(self, rs_parameters)  # type: ignore[attr-defined]
 
-<<<<<<< HEAD
     @property  # type: ignore[override]
     def qubit_variables(self) -> List[FormalArgument]:
         return [FormalArgument(qubit) for qubit in super().qubit_variables]
@@ -2094,19 +2057,6 @@
     def instructions(self, instructions: List[AbstractInstruction]) -> None:
         rs_instructions = _convert_to_rs_instructions(instructions)
         quil_rs.CircuitDefinition.instructions.__set__(self, rs_instructions)  # type: ignore[attr-defined]
-=======
-class DefMeasureCalibration(AbstractInstruction):
-    def __init__(
-        self,
-        qubit: Union[Qubit, FormalArgument],
-        memory_reference: Optional[MemoryReference],
-        instrs: List[AbstractInstruction],
-    ):
-        self.name = "MEASURE"
-        self.qubit = qubit
-        self.memory_reference = memory_reference
-        self.instrs = instrs
->>>>>>> b23b2bd6
 
 
 class DefCalibration(quil_rs.Calibration, AbstractInstruction):
@@ -2140,7 +2090,7 @@
 
     @property  # type: ignore[override]
     def parameters(self) -> List[ParameterDesignator]:
-        return _convert_to_py_parameters(super().parameters)
+        return _convert_to_py_expressions(super().parameters)
 
     @parameters.setter
     def parameters(self, parameters: Sequence[ParameterDesignator]) -> None:
@@ -2257,14 +2207,7 @@
             return quil_rs.AttributeValue.from_expression(quil_rs_expr.Expression.from_number(complex(value)))
         raise ValueError(f"{type(value)} is not a valid AttributeValue")
 
-    enable_raw_capture: Optional[str] = None
-    """ A flag signalling that raw capture is enabled for this frame. """
-
-    channel_delay: Optional[float] = None
-    """ The amount to delay this frame, to account for hardware signal offsets [seconds]. """
-
-    def out(self) -> str:
-<<<<<<< HEAD
+    def out(self) -> str:
         return str(self)
 
     @property
@@ -2326,24 +2269,4 @@
 
     @center_frequency.setter
     def center_frequency(self, center_frequency: float) -> None:
-        self._set_attribute("CENTER-FREQUENCY", center_frequency)
-=======
-        r = f"DEFFRAME {self.frame.out()}"
-        options = [
-            (self.direction, "DIRECTION"),
-            (self.initial_frequency, "INITIAL-FREQUENCY"),
-            (self.center_frequency, "CENTER-FREQUENCY"),
-            (self.hardware_object, "HARDWARE-OBJECT"),
-            (self.sample_rate, "SAMPLE-RATE"),
-            (self.enable_raw_capture, "ENABLE-RAW-CAPTURE"),
-            (self.channel_delay, "CHANNEL-DELAY"),
-        ]
-        if any(value for (value, name) in options):
-            r += ":"
-            for value, name in options:
-                if value is None:
-                    continue
-                else:
-                    r += f"\n    {name}: {json.dumps(value)}"
-        return r + "\n"
->>>>>>> b23b2bd6
+        self._set_attribute("CENTER-FREQUENCY", center_frequency)